[package]
name = "poly-commit"
version = "0.1.0"
authors = [
  "Alessandro Chiesa <alexch@berkeley.edu>",
  "Mary Maller <mary.maller.15@ucl.ac.uk>",
  "Yuncong Hu <huyuncongh@gmail.com>",
  "William Lin",
  "Pratyush Mishra <pratyush@berkeley.edu>",
  "Noah Vesely <noah.vesely.18@ucl.ac.uk>",
  "Nicholas Ward <npward@berkeley.edu>",
  "Daniele Di Benedetto <daniele@horizenlabs.io>"
]
description = "A library for constructing polynomial commitment schemes for use in zkSNARKs"
repository = "https://github.com/HorizenLabs/poly-commit"
keywords = ["cryptography", "polynomial commitments", "elliptic curves", "pairing"]
categories = ["cryptography"]
include = ["Cargo.toml", "src", "README.md", "LICENSE-APACHE", "LICENSE-MIT"]
license = "MIT/Apache-2.0"
edition = "2018"

[dependencies]
<<<<<<< HEAD
algebra = { git = "https://github.com/HorizenOfficial/ginger-lib", branch = "darlin", features = ["parallel"] }
algebra-utils = { git = "https://github.com/HorizenOfficial/ginger-lib", branch = "darlin", features = [ "parallel", "fft" ] }
bench-utils = {  git = "https://github.com/HorizenOfficial/ginger-lib", branch = "darlin" }
=======
algebra = { git = "https://github.com/HorizenOfficial/ginger-lib", branch = "algebra_ocl", features = ["parallel"] }
algebra-utils = { git = "https://github.com/HorizenOfficial/ginger-lib", branch = "algebra_ocl", features = [ "parallel", "fft" ] }
bench-utils = {  git = "https://github.com/HorizenOfficial/ginger-lib", branch = "algebra_ocl" }
rand = { version = "0.7", default-features = false }
>>>>>>> 7507a983
rand_core = { version = "0.5", default-features = false }
digest = "0.8"
rayon = { version = "1" }
derivative = { version = "2" }

# gpu feature
algebra-kernels = {git = "https://github.com/HorizenOfficial/ginger-algebra-ocl", branch = "ginger_ocl", optional = true }

[dev-dependencies]
algebra = {  git = "https://github.com/HorizenOfficial/ginger-lib", branch = "darlin", features = ["bls12_381", "jubjub", "bn_382", "bls12_377", "tweedle"] }

criterion = "0.3"
rand_xorshift = "0.2"
blake2 = { version = "0.8", default-features = false }

[features]
asm = [ "algebra/llvm_asm" ]
print-trace = [ "bench-utils/print-trace" ]
gpu = [ "algebra-kernels", "algebra-utils/gpu" ]
<<<<<<< HEAD
=======
bench = []
>>>>>>> 7507a983

[profile.release]
opt-level = 3
lto = "thin"
incremental = true
debug-assertions = false
debug = false

[profile.bench]
opt-level = 3
rpath = false
lto = "thin"
incremental = true
debug-assertions = false
debug = false

[profile.dev]
opt-level = 3
rpath = false
lto = "thin"
incremental = true
debug-assertions = false
debug = false

[profile.test]
opt-level = 3
lto = "thin"
incremental = true
debug-assertions = false
debug = false

# Uncomment these lines for local development paths

#[patch.'https://github.com/HorizenOfficial/ginger-lib.git']
#algebra = { path = '../ginger-lib/algebra' }
#algebra-utils = { path = '../ginger-lib/algebra-utils' }
#bench-utils = { path = '../ginger-lib/bench-utils' }
#
#[patch.'https://github.com/HorizenOfficial/ginger-algebra-ocl']
#algebra-kernels = { path = '../ginger-algebra-ocl/algebra-kernels' }<|MERGE_RESOLUTION|>--- conflicted
+++ resolved
@@ -20,16 +20,10 @@
 edition = "2018"
 
 [dependencies]
-<<<<<<< HEAD
 algebra = { git = "https://github.com/HorizenOfficial/ginger-lib", branch = "darlin", features = ["parallel"] }
 algebra-utils = { git = "https://github.com/HorizenOfficial/ginger-lib", branch = "darlin", features = [ "parallel", "fft" ] }
 bench-utils = {  git = "https://github.com/HorizenOfficial/ginger-lib", branch = "darlin" }
-=======
-algebra = { git = "https://github.com/HorizenOfficial/ginger-lib", branch = "algebra_ocl", features = ["parallel"] }
-algebra-utils = { git = "https://github.com/HorizenOfficial/ginger-lib", branch = "algebra_ocl", features = [ "parallel", "fft" ] }
-bench-utils = {  git = "https://github.com/HorizenOfficial/ginger-lib", branch = "algebra_ocl" }
 rand = { version = "0.7", default-features = false }
->>>>>>> 7507a983
 rand_core = { version = "0.5", default-features = false }
 digest = "0.8"
 rayon = { version = "1" }
@@ -49,10 +43,6 @@
 asm = [ "algebra/llvm_asm" ]
 print-trace = [ "bench-utils/print-trace" ]
 gpu = [ "algebra-kernels", "algebra-utils/gpu" ]
-<<<<<<< HEAD
-=======
-bench = []
->>>>>>> 7507a983
 
 [profile.release]
 opt-level = 3
