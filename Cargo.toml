[package]
name = "poly-commit"
version = "0.1.0"
authors = [
  "Alessandro Chiesa <alexch@berkeley.edu>",
  "Mary Maller <mary.maller.15@ucl.ac.uk>",
  "Yuncong Hu <huyuncongh@gmail.com>",
  "William Lin",
  "Pratyush Mishra <pratyush@berkeley.edu>",
  "Noah Vesely <noah.vesely.18@ucl.ac.uk>",
  "Nicholas Ward <npward@berkeley.edu>",
  "Daniele Di Benedetto <daniele@horizenlabs.io>"
]
description = "A library for constructing polynomial commitment schemes for use in zkSNARKs"
repository = "https://github.com/HorizenLabs/poly-commit"
keywords = ["cryptography", "polynomial commitments", "elliptic curves", "pairing"]
categories = ["cryptography"]
include = ["Cargo.toml", "src", "README.md", "LICENSE-APACHE", "LICENSE-MIT"]
license = "MIT/Apache-2.0"
edition = "2018"

[dependencies]
<<<<<<< HEAD
algebra = { git = "https://github.com/HorizenOfficial/ginger-lib", branch = "algebra_ocl_serializations", features = ["parallel"] }
algebra-utils = { git = "https://github.com/HorizenOfficial/ginger-lib", branch = "algebra_ocl_serializations", features = [ "parallel", "fft" ] }
bench-utils = {  git = "https://github.com/HorizenOfficial/ginger-lib", branch = "algebra_ocl_serializations" }
=======
algebra = { git = "https://github.com/HorizenOfficial/ginger-lib", branch = "darlin", features = ["parallel"] }
algebra-utils = { git = "https://github.com/HorizenOfficial/ginger-lib", branch = "darlin", features = [ "parallel", "fft" ] }
bench-utils = {  git = "https://github.com/HorizenOfficial/ginger-lib", branch = "darlin" }
rand = { version = "0.7", default-features = false }
>>>>>>> f9f5569a
rand_core = { version = "0.5", default-features = false }
digest = "0.8"
rayon = { version = "1" }
derivative = { version = "2" }

# gpu feature
algebra-kernels = {git = "https://github.com/HorizenOfficial/ginger-algebra-ocl", branch = "ginger_ocl", optional = true }

[dev-dependencies]
<<<<<<< HEAD
rand = { version = "0.7", default-features = false }
algebra = {  git = "https://github.com/HorizenOfficial/ginger-lib", branch = "algebra_ocl_serializations", features = ["bls12_381", "jubjub", "bn_382", "bls12_377", "tweedle"] }
=======
algebra = {  git = "https://github.com/HorizenOfficial/ginger-lib", branch = "darlin", features = ["bls12_381", "jubjub", "bn_382", "bls12_377", "tweedle"] }

criterion = "0.3"
rand_xorshift = "0.2"
>>>>>>> f9f5569a
blake2 = { version = "0.8", default-features = false }

[features]
asm = [ "algebra/llvm_asm" ]
print-trace = [ "bench-utils/print-trace" ]
gpu = [ "algebra-kernels", "algebra-utils/gpu" ]

[profile.release]
opt-level = 3
lto = "thin"
incremental = true
debug-assertions = false
debug = false

[profile.bench]
opt-level = 3
rpath = false
lto = "thin"
incremental = true
debug-assertions = false
debug = false

[profile.dev]
opt-level = 3
rpath = false
lto = "thin"
incremental = true
debug-assertions = false
debug = false

[profile.test]
opt-level = 3
lto = "thin"
incremental = true
debug-assertions = false
debug = false

# Uncomment these lines for local development paths

#[patch.'https://github.com/HorizenOfficial/ginger-lib.git']
#algebra = { path = '../ginger-lib/algebra' }
#algebra-utils = { path = '../ginger-lib/algebra-utils' }
#bench-utils = { path = '../ginger-lib/bench-utils' }
<<<<<<< HEAD

=======
#
>>>>>>> f9f5569a
#[patch.'https://github.com/HorizenOfficial/ginger-algebra-ocl']
#algebra-kernels = { path = '../ginger-algebra-ocl/algebra-kernels' }<|MERGE_RESOLUTION|>--- conflicted
+++ resolved
@@ -20,16 +20,10 @@
 edition = "2018"
 
 [dependencies]
-<<<<<<< HEAD
-algebra = { git = "https://github.com/HorizenOfficial/ginger-lib", branch = "algebra_ocl_serializations", features = ["parallel"] }
-algebra-utils = { git = "https://github.com/HorizenOfficial/ginger-lib", branch = "algebra_ocl_serializations", features = [ "parallel", "fft" ] }
-bench-utils = {  git = "https://github.com/HorizenOfficial/ginger-lib", branch = "algebra_ocl_serializations" }
-=======
 algebra = { git = "https://github.com/HorizenOfficial/ginger-lib", branch = "darlin", features = ["parallel"] }
 algebra-utils = { git = "https://github.com/HorizenOfficial/ginger-lib", branch = "darlin", features = [ "parallel", "fft" ] }
 bench-utils = {  git = "https://github.com/HorizenOfficial/ginger-lib", branch = "darlin" }
 rand = { version = "0.7", default-features = false }
->>>>>>> f9f5569a
 rand_core = { version = "0.5", default-features = false }
 digest = "0.8"
 rayon = { version = "1" }
@@ -39,15 +33,9 @@
 algebra-kernels = {git = "https://github.com/HorizenOfficial/ginger-algebra-ocl", branch = "ginger_ocl", optional = true }
 
 [dev-dependencies]
-<<<<<<< HEAD
-rand = { version = "0.7", default-features = false }
-algebra = {  git = "https://github.com/HorizenOfficial/ginger-lib", branch = "algebra_ocl_serializations", features = ["bls12_381", "jubjub", "bn_382", "bls12_377", "tweedle"] }
-=======
 algebra = {  git = "https://github.com/HorizenOfficial/ginger-lib", branch = "darlin", features = ["bls12_381", "jubjub", "bn_382", "bls12_377", "tweedle"] }
-
 criterion = "0.3"
 rand_xorshift = "0.2"
->>>>>>> f9f5569a
 blake2 = { version = "0.8", default-features = false }
 
 [features]
@@ -91,10 +79,6 @@
 #algebra = { path = '../ginger-lib/algebra' }
 #algebra-utils = { path = '../ginger-lib/algebra-utils' }
 #bench-utils = { path = '../ginger-lib/bench-utils' }
-<<<<<<< HEAD
 
-=======
-#
->>>>>>> f9f5569a
 #[patch.'https://github.com/HorizenOfficial/ginger-algebra-ocl']
 #algebra-kernels = { path = '../ginger-algebra-ocl/algebra-kernels' }