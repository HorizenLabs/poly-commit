--- conflicted
+++ resolved
@@ -20,13 +20,8 @@
 edition = "2018"
 
 [dependencies]
-<<<<<<< HEAD
-algebra = { git = "https://github.com/HorizenOfficial/ginger-lib", branch = "negative_tests", features = ["parallel", "fft", "derive"] }
-bench-utils = {  git = "https://github.com/HorizenOfficial/ginger-lib", branch = "negative_tests" }
-=======
 algebra = { git = "https://github.com/HorizenOfficial/ginger-lib", branch = "misc_changes", features = ["parallel", "fft", "derive"] }
 bench-utils = {  git = "https://github.com/HorizenOfficial/ginger-lib", branch = "misc_changes" }
->>>>>>> 29728de3
 
 rand = { version = "0.7", default-features = false }
 rand_chacha = { version = "0.2.1", default-features = false }
@@ -36,11 +31,7 @@
 derivative = { version = "2" }
 
 [dev-dependencies]
-<<<<<<< HEAD
-algebra = {  git = "https://github.com/HorizenOfficial/ginger-lib", branch = "negative_tests", features = ["bls12_381", "jubjub", "bn_382", "bls12_377", "tweedle"] }
-=======
 algebra = {  git = "https://github.com/HorizenOfficial/ginger-lib", branch = "misc_changes", features = ["bls12_381", "jubjub", "bn_382", "bls12_377", "tweedle"] }
->>>>>>> 29728de3
 criterion = "0.3"
 rand_xorshift = "0.2"
 blake2 = { version = "0.8", default-features = false }
