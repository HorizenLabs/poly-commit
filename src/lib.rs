//! A crate for polynomial commitment schemes.
#![deny(unused_import_braces, unused_qualifications, trivial_casts)]
#![deny(trivial_numeric_casts, private_in_public, variant_size_differences)]
#![deny(stable_features, unreachable_pub, non_shorthand_field_patterns)]
#![deny(unused_attributes, unused_mut)]
#![deny(missing_docs)]
#![deny(unused_imports)]
#![deny(renamed_and_removed_lints, stable_features, unused_allocation)]
#![deny(unused_comparisons, bare_trait_objects, unused_must_use, const_err)]
#![forbid(unsafe_code)]

#[macro_use]
extern crate derivative;
#[macro_use]
extern crate bench_utils;

use algebra::Field;
pub use algebra::fft::DensePolynomial as Polynomial;
use std::iter::FromIterator;
use rand_core::RngCore;

/// Implements a Fiat-Shamir based Rng that allows one to incrementally update
/// the seed based on new messages in the proof transcript.
pub mod rng;

use std::{
    collections::{BTreeMap, BTreeSet},
    rc::Rc,
    string::{String, ToString},
    vec::Vec,
};

/// Data structures used by a polynomial commitment scheme.
pub mod data_structures;
pub use data_structures::*;

/// Errors pertaining to query sets.
pub mod error;
pub use error::*;

use crate::rng::FiatShamirRng;

/// A random number generator that bypasses some limitations of the Rust borrow
/// checker.
pub mod optional_rng;

/// A polynomial commitment scheme based on the hardness of the
/// discrete logarithm problem in prime-order groups.
/// The construction is detailed in [[BCMS20]][pcdas].
///
/// [pcdas]: https://eprint.iacr.org/2020/499
pub mod ipa_pc;

/// `QuerySet` is the set of queries that are to be made to a set of labeled polynomials/equations
/// `p` that have previously been committed to. Each element of a `QuerySet` is a pair of
/// `(label, (point_label, point))`, where `label` is the label of a polynomial in `p`,
/// `point_label` is the label for the point (e.g., "beta"), and  and `point` is the field element
/// that `p[label]` is to be queried at.
pub type QuerySet<'a, F> = BTreeSet<(String, (String, F))>;

/// `Evaluations` is the result of querying a set of labeled polynomials or equations
/// `p` at a `QuerySet` `Q`. It maps each element of `Q` to the resulting evaluation.
/// That is, if `(label, query)` is an element of `Q`, then `evaluation.get((label, query))`
/// should equal `p[label].evaluate(query)`.
pub type Evaluations<'a, F> = BTreeMap<(String, F), F>;

/// A proof of satisfaction of linear combinations.
#[derive(Clone)]
pub struct BatchLCProof<F: Field, PC: PolynomialCommitment<F>> {
    /// Evaluation proof.
    pub proof: PC::BatchProof,
    /// Evaluations required to verify the proof.
    pub evals: Option<Vec<F>>,
}

/// Describes the interface for a polynomial commitment scheme that allows
/// a sender to commit to multiple polynomials and later provide a succinct proof
/// of evaluation for the corresponding commitments at a query set `Q`, while
/// enforcing per-polynomial degree bounds.
pub trait PolynomialCommitment<F: Field>: Sized {
    /// The universal parameters for the commitment scheme. These are "trimmed"
    /// down to `Self::CommitterKey` and `Self::VerifierKey` by `Self::trim`.
    type UniversalParams: PCUniversalParams;
    /// The committer key for the scheme; used to commit to a polynomial and then
    /// open the commitment to produce an evaluation proof.
    type CommitterKey: PCCommitterKey;
    /// The verifier key for the scheme; used to check an evaluation proof.
    type VerifierKey: PCVerifierKey;
    /// The prepared verifier key for the scheme; used to check an evaluation proof.
    type PreparedVerifierKey: PCPreparedVerifierKey<Self::VerifierKey> + Clone;
    /// The commitment to a polynomial.
    type Commitment: PCCommitment + Default + algebra::ToBytes;
    /// The prepared commitment to a polynomial.
    type PreparedCommitment: PCPreparedCommitment<Self::Commitment>;
    /// The commitment randomness.
    type Randomness: PCRandomness;
    /// The evaluation proof for a single point.
    type Proof: PCProof + Clone;
    /// The evaluation proof for a query set.
    type BatchProof: BatchPCProof + Clone;
    /// The error type for the scheme.
    type Error: std::error::Error + From<Error>;
    /// Source of random data
    type RandomOracle: FiatShamirRng;
    /// Constructs public parameters when given as input the maximum degree `degree`
    /// for the polynomial commitment scheme.
    fn setup(
        max_degree: usize,
    ) -> Result<Self::UniversalParams, Self::Error>;

    /// Specializes the public parameters for polynomials up to the given `supported_degree`
    /// and for enforcing degree bounds in the range `1..=supported_degree`.
    fn trim(
        pp: &Self::UniversalParams,
        supported_degree: usize,
    ) -> Result<(Self::CommitterKey, Self::VerifierKey), Self::Error>;

    /// Outputs a commitments to `polynomials`. If `polynomials[i].is_hiding()`,
    /// then the `i`-th commitment is hiding up to `polynomials.hiding_bound()` queries.
    /// `rng` should not be `None` if `polynomials[i].is_hiding() == true` for any `i`.
    ///
    /// If for some `i`, `polynomials[i].is_hiding() == false`, then the
    /// corresponding randomness is `Self::Randomness::empty()`.
    ///
    /// If for some `i`, `polynomials[i].degree_bound().is_some()`, then that
    /// polynomial will have the corresponding degree bound enforced.
    fn commit<'a>(
        ck: &Self::CommitterKey,
        polynomials: impl IntoIterator<Item = &'a LabeledPolynomial<F>>,
        rng: Option<&mut dyn RngCore>,
    ) -> Result<
        (
            Vec<LabeledCommitment<Self::Commitment>>,
            Vec<LabeledRandomness<Self::Randomness>>,
        ),
        Self::Error,
    >;

    /// Single point multi poly open:
    /// On input a list of labeled polynomials and a query point, `open` outputs a proof of evaluation
    /// of the polynomials at the query point.
    /// For now it is just a wrapper for the low-level function `open_individual_opening_challenges()`
    /// and hence assumes that the statement of the opening proof (i.e. the commitments, the query point,
    /// and the evaluations) are bound to the state of the Fiat-Shamir rng. 
    fn open<'a>(
        ck: &Self::CommitterKey,
        labeled_polynomials: impl IntoIterator<Item = &'a LabeledPolynomial<F>>,
        commitments: impl IntoIterator<Item = &'a LabeledCommitment<Self::Commitment>>,
        point: F,
        fs_rng: &mut Self::RandomOracle,
        rands: impl IntoIterator<Item = &'a LabeledRandomness<Self::Randomness>>,
        rng: Option<&mut dyn RngCore>,
    ) -> Result<Self::Proof, Self::Error>
        where
            Self::Randomness: 'a,
            Self::Commitment: 'a,
    {
        Self::open_individual_opening_challenges(
            ck,
            labeled_polynomials,
            commitments,
            point,
            fs_rng,
            rands,
            rng,
        )
    }

    /// Multi point multi poly open:
    /// On input a list of labeled polynomials and a query set, `open` outputs a proof of evaluation
    /// of the polynomials at the points in the query set.
    /// For now it is just a wrapper for the low-level function `open_individual_opening_challenges()`
    /// and hence assumes that the statement of the opening proof (i.e. the commitments, the query set,
    /// and the evaluations) are bound to the state of the Fiat-Shamir rng. 
    /// TODO: rename this function
    fn batch_open<'a>(
        ck: &Self::CommitterKey,
        labeled_polynomials: impl IntoIterator<Item = &'a LabeledPolynomial<F>>,
        commitments: impl IntoIterator<Item = &'a LabeledCommitment<Self::Commitment>>,
        query_set: &QuerySet<F>,
        fs_rng: &mut Self::RandomOracle,
        rands: impl IntoIterator<Item = &'a LabeledRandomness<Self::Randomness>>,
        rng: Option<&mut dyn RngCore>,
    ) -> Result<Self::BatchProof, Self::Error>
        where
            Self::Randomness: 'a,
            Self::Commitment: 'a,
    {
        Self::batch_open_individual_opening_challenges(
            ck,
            labeled_polynomials,
            commitments,
            query_set,
            fs_rng,
            rands,
            rng,
        )
    }

    /// Single point multi poly verify:
    /// Verifies that `values` are the evaluations at `point` of the polynomials
    /// committed inside `commitments`.
    fn check<'a>(
        vk: &Self::VerifierKey,
        commitments: impl IntoIterator<Item = &'a LabeledCommitment<Self::Commitment>>,
        point: F,
        values: impl IntoIterator<Item = F>,
        proof: &Self::Proof,
        fs_rng: &mut Self::RandomOracle,
    ) -> Result<bool, Self::Error>
        where
            Self::Commitment: 'a,
    {
        // as in open(), setup Fiat-Shamir rng, etc.
        Self::check_individual_opening_challenges(
            vk,
            commitments,
            point,
            values,
            proof,
            fs_rng,
        )
    }

    /// Multi point multi poly verify:
    /// Checks that `values` are the true evaluations at `query_set` of the polynomials
    /// committed in `labeled_commitments`.
<<<<<<< HEAD
    fn batch_check<'a>(
=======
    /// TODO: rename this function
    fn batch_check<'a, R: RngCore>(
>>>>>>> 9221ec80
        vk: &Self::VerifierKey,
        commitments: impl IntoIterator<Item = &'a LabeledCommitment<Self::Commitment>>,
        query_set: &QuerySet<F>,
        evaluations: &Evaluations<F>,
        proof: &Self::BatchProof,
        fs_rng: &mut Self::RandomOracle,
    ) -> Result<bool, Self::Error>
        where
            Self::Commitment: 'a,
    {
        Self::batch_check_individual_opening_challenges(
            vk,
            commitments,
            query_set,
            evaluations,
            proof,
            fs_rng,
        )
    }

    /// Multi point multi LC open:
    /// On input a list of polynomials, linear combinations of those polynomials,
    /// and a query set, `open_combination` outputs a proof of evaluation of
    /// the combinations at the points in the query set.
    /// For now it is just a wrapper for the low-level function `open_combinations_individual_opening_challenges()`
    /// and hence assumes that the statement of the opening proof (i.e. the LCs, the query set,
    /// and the evaluations) are bound to the state of the Fiat-Shamir rng. 
    fn open_combinations<'a>(
        ck: &Self::CommitterKey,
        linear_combinations: impl IntoIterator<Item = &'a LinearCombination<F>>,
        polynomials: impl IntoIterator<Item = &'a LabeledPolynomial<F>>,
        commitments: impl IntoIterator<Item = &'a LabeledCommitment<Self::Commitment>>,
        query_set: &QuerySet<F>,
        fs_rng: &mut Self::RandomOracle,
        rands: impl IntoIterator<Item = &'a LabeledRandomness<Self::Randomness>>,
        rng: Option<&mut dyn RngCore>,
    ) -> Result<BatchLCProof<F, Self>, Self::Error>
        where
            Self::Randomness: 'a,
            Self::Commitment: 'a,
    {
        Self::open_combinations_individual_opening_challenges(
            ck,
            linear_combinations,
            polynomials,
            commitments,
            query_set,
            fs_rng,
            rands,
            rng,
        )
    }

    /// Multi point multi LC verify.
    /// Checks that `evaluations` are the true evaluations at `query_set` of the
    /// linear combinations of polynomials committed in `commitments`.
    fn check_combinations<'a>(
        vk: &Self::VerifierKey,
        linear_combinations: impl IntoIterator<Item = &'a LinearCombination<F>>,
        commitments: impl IntoIterator<Item = &'a LabeledCommitment<Self::Commitment>>,
        eqn_query_set: &QuerySet<F>,
        eqn_evaluations: &Evaluations<F>,
        proof: &BatchLCProof<F, Self>,
        fs_rng: &mut Self::RandomOracle,
    ) -> Result<bool, Self::Error>
        where
            Self::Commitment: 'a,
    {
        Self::check_combinations_individual_opening_challenges(
            vk,
            linear_combinations,
            commitments,
            eqn_query_set,
            eqn_evaluations,
            proof,
            fs_rng,
        )
    }

    /// Single point multi poly open, allowing the random oracle to be passed from
    /// 'outside' to the function.
    /// CAUTION: This is a low-level function to be handled carefully, typically
    /// presuming that commitments and query_set is already bound to the internal
    /// state of the Fiat-Shamir rng.
    /// TODO: rename this function
    fn open_individual_opening_challenges<'a>(
        ck: &Self::CommitterKey,
        labeled_polynomials: impl IntoIterator<Item = &'a LabeledPolynomial<F>>,
        commitments: impl IntoIterator<Item = &'a LabeledCommitment<Self::Commitment>>,
        point: F,
        fs_rng: &mut Self::RandomOracle,
        rands: impl IntoIterator<Item = &'a LabeledRandomness<Self::Randomness>>,
        rng: Option<&mut dyn RngCore>,
    ) -> Result<Self::Proof, Self::Error>
        where
            Self::Randomness: 'a,
            Self::Commitment: 'a;

    /// Multi point multi poly open, allowing the random oracle to be passed from
    /// 'outside' to the function.
    /// CAUTION: This is a low-level function to be handled carefully, typically
    /// presuming that commitments and query_set is already bound to the internal
    /// state of the Fiat-Shamir rng.
    /// TODO: rename this function
    fn batch_open_individual_opening_challenges<'a>(
        ck: &Self::CommitterKey,
        labeled_polynomials: impl IntoIterator<Item = &'a LabeledPolynomial<F>>,
        commitments: impl IntoIterator<Item = &'a LabeledCommitment<Self::Commitment>>,
        query_set: &QuerySet<F>,
        fs_rng: &mut Self::RandomOracle,
        rands: impl IntoIterator<Item = &'a LabeledRandomness<Self::Randomness>>,
        rng: Option<&mut dyn RngCore>,
    ) -> Result<Self::BatchProof, Self::Error>
        where
            Self::Randomness: 'a,
            Self::Commitment: 'a;

    /// Single point multi poly verify, with random oracle passed from 'outside'.
    /// CAUTION: This is a low-level function to be handled carefully, typically
    /// presuming that commitments and query_set is already bound to the internal
    /// state of the Fiat-Shamir rng.
    /// TODO: rename this function
    fn check_individual_opening_challenges<'a>(
        vk: &Self::VerifierKey,
        commitments: impl IntoIterator<Item = &'a LabeledCommitment<Self::Commitment>>,
        point: F,
        values: impl IntoIterator<Item = F>,
        proof: &Self::Proof,
        fs_rng: &mut Self::RandomOracle,
    ) -> Result<bool, Self::Error>
        where
            Self::Commitment: 'a;

<<<<<<< HEAD
    /// batch_check but with individual challenges
    fn batch_check_individual_opening_challenges<'a>(
=======
    /// Multi point multi poly verify, with random oracle passed from 'outside'.
    /// CAUTION: This is a low-level function to be handled carefully, typically
    /// presuming that commitments and query_set is already bound to the internal
    /// state of the Fiat-Shamir rng.
    // TODO: rename this function
    fn batch_check_individual_opening_challenges<'a, R: RngCore>(
>>>>>>> 9221ec80
        vk: &Self::VerifierKey,
        commitments: impl IntoIterator<Item = &'a LabeledCommitment<Self::Commitment>>,
        query_set: &QuerySet<F>,
        evaluations: &Evaluations<F>,
        proof: &Self::BatchProof,
        fs_rng: &mut Self::RandomOracle,
    ) -> Result<bool, Self::Error>
        where
            Self::Commitment: 'a;

    /// Default implementation of Multi point multi LC open, with random oracle passed from 'outside'.
    /// Evaluates each of the (non-trivial) LC-polynomials at each of the query point the LC is queried.
    /// CAUTION: This is a low-level function to be handled with carefully, presuming that
    /// 1) the commitments
    /// 2) their LC's, and
    /// 3) the query set as well as the evaluations
    /// are already bound to the internal state of the Fiat-Shamir rng.
    // TODO: rename this function
    fn open_combinations_individual_opening_challenges<'a>(
        ck: &Self::CommitterKey,
        linear_combinations: impl IntoIterator<Item = &'a LinearCombination<F>>,
        polynomials: impl IntoIterator<Item = &'a LabeledPolynomial<F>>,
        commitments: impl IntoIterator<Item = &'a LabeledCommitment<Self::Commitment>>,
        query_set: &QuerySet<F>,
        fs_rng: &mut Self::RandomOracle,
        rands: impl IntoIterator<Item = &'a LabeledRandomness<Self::Randomness>>,
        rng: Option<&mut dyn RngCore>,
    ) -> Result<BatchLCProof<F, Self>, Self::Error>
        where
            Self::Randomness: 'a,
            Self::Commitment: 'a,
    {
        let linear_combinations: Vec<_> = linear_combinations.into_iter().collect();
        let polynomials: Vec<_> = polynomials.into_iter().collect();
        let poly_query_set =
            lc_query_set_to_poly_query_set(linear_combinations.iter().copied(), query_set);
        let poly_evals = evaluate_query_set(polynomials.iter().copied(), &poly_query_set);
        let proof = Self::batch_open_individual_opening_challenges(
            ck,
            polynomials,
            commitments,
            &poly_query_set,
            fs_rng,
            rands,
            rng,
        )?;
        Ok(BatchLCProof {
            proof,
            evals: Some(poly_evals.values().copied().collect()),
        })
    }

<<<<<<< HEAD
    /// check_combinations with individual challenges
    fn check_combinations_individual_opening_challenges<'a>(
=======
    /// Default implementation of Multi point multi LC verify, with random oracle passed from 'outside'.
    /// Evaluates each of the (non-trivial) LC-polynomials at the query point.
    /// CAUTION: This is a low-level function to be handled carefully, typically
    /// presuming that commitments and query_set is already bound to the internal
    /// state of the Fiat-Shamir rng.
    /// TODO: rename this function
    fn check_combinations_individual_opening_challenges<'a, R: RngCore>(
>>>>>>> 9221ec80
        vk: &Self::VerifierKey,
        linear_combinations: impl IntoIterator<Item = &'a LinearCombination<F>>,
        commitments: impl IntoIterator<Item = &'a LabeledCommitment<Self::Commitment>>,
        eqn_query_set: &QuerySet<F>,
        eqn_evaluations: &Evaluations<F>,
        proof: &BatchLCProof<F, Self>,
        fs_rng: &mut Self::RandomOracle,
    ) -> Result<bool, Self::Error>
        where
            Self::Commitment: 'a,
    {
        let BatchLCProof { proof, evals } = proof;

        let lc_s = BTreeMap::from_iter(linear_combinations.into_iter().map(|lc| (lc.label(), lc)));

        let poly_query_set = lc_query_set_to_poly_query_set(lc_s.values().copied(), eqn_query_set);
        let poly_evals = Evaluations::from_iter(
            poly_query_set
                .iter()
                .map(|(_, point)| point)
                .cloned()
                .zip(evals.clone().unwrap()),
        );

        for &(ref lc_label, (_, point)) in eqn_query_set {
            if let Some(lc) = lc_s.get(lc_label) {
                let claimed_rhs = *eqn_evaluations.get(&(lc_label.clone(), point)).ok_or(
                    Error::MissingEvaluation {
                        label: lc_label.to_string(),
                    },
                )?;

                let mut actual_rhs = F::zero();

                for (coeff, label) in lc.iter() {
                    let eval = match label {
                        LCTerm::One => F::one(),
                        LCTerm::PolyLabel(l) => *poly_evals
                            .get(&(l.clone().into(), point))
                            .ok_or(Error::MissingEvaluation { label: l.clone() })?,
                    };

                    actual_rhs += &(*coeff * eval);
                }
                if claimed_rhs != actual_rhs {
                    eprintln!("Claimed evaluation of {} is incorrect", lc.label());
                    return Ok(false);
                }
            }
        }

        let pc_result = Self::batch_check_individual_opening_challenges(
            vk,
            commitments,
            &poly_query_set,
            &poly_evals,
            proof,
            fs_rng,
        )?;

        if !pc_result {
            eprintln!("Evaluation proofs failed to verify");
            return Ok(false);
        }

        Ok(true)
    }
}

/// Evaluate the given polynomials at `query_set`.
pub fn evaluate_query_set<'a, F: Field>(
    polys: impl IntoIterator<Item = &'a LabeledPolynomial<F>>,
    query_set: &QuerySet<'a, F>,
) -> Evaluations<'a, F> {
    let polys = BTreeMap::from_iter(polys.into_iter().map(|p| (p.label(), p)));
    let mut evaluations = Evaluations::new();
    for (label, (_, point)) in query_set {
        let poly = polys
            .get(label)
            .expect("polynomial in evaluated lc is not found");
        let eval = poly.evaluate(*point);
        evaluations.insert((label.clone(), *point), eval);
    }
    evaluations
}

/// Evaluate the given polynomials at `query_set` and returns a Vec<((poly_label, point_label), eval)>)
pub fn evaluate_query_set_to_vec<'a, F: Field>(
    polys: impl IntoIterator<Item = &'a LabeledPolynomial<F>>,
    query_set: &QuerySet<'a, F>,
) -> Vec<((String, String), F)>
{
    // use std::{
    //     collections::BTreeMap,
    //     iter::FromIterator,
    // };
    let polys = BTreeMap::from_iter(polys.into_iter().map(|p| (p.label(), p)));
    let mut v = Vec::new();
    for (label, (point_label, point)) in query_set {
        let poly = polys
            .get(label)
            .expect("polynomial in evaluated lc is not found");
        let eval = poly.evaluate(*point);
        v.push(((label.clone(), point_label.clone()), eval));
    }
    v
}

/// Generic conversion of an LC query set into a poly query set, by
/// considering every non-trivial poly of an LC to be evaluated at each
/// point the LC is queried.
fn lc_query_set_to_poly_query_set<'a, F: 'a + Field>(
    linear_combinations: impl IntoIterator<Item = &'a LinearCombination<F>>,
    query_set: &QuerySet<F>,
) -> QuerySet<'a, F> {
    let mut poly_query_set = QuerySet::new();
    let lc_s = linear_combinations.into_iter().map(|lc| (lc.label(), lc));
    let linear_combinations = BTreeMap::from_iter(lc_s);
    for (lc_label, (point_label, point)) in query_set {
        if let Some(lc) = linear_combinations.get(lc_label) {
            // select the non-trivial polynomials in the LC
            for (_, poly_label) in lc.iter().filter(|(_, l)| !l.is_one()) {
                // add the poly to be queried at the point
                if let LCTerm::PolyLabel(l) = poly_label {
                    poly_query_set.insert((l.into(), (point_label.clone(), *point)));
                }
            }
        }
    }
    poly_query_set
}

#[cfg(test)]
pub mod tests {
    use crate::*;
    use algebra::Field;
    use rand::{distributions::Distribution, Rng, thread_rng};

    #[derive(Copy, Clone, Default)]
    struct TestInfo {
        num_iters: usize,
        max_degree: Option<usize>,
        supported_degree: Option<usize>,
        num_polynomials: usize,
        enforce_degree_bounds: bool,
        max_num_queries: usize,
        num_equations: Option<usize>,
        segmented: bool
    }

    pub fn bad_degree_bound_test<F, PC>() -> Result<(), PC::Error>
        where
            F: Field,
            PC: PolynomialCommitment<F>,
    {
        let rng = &mut thread_rng();
        let max_degree = 100;
        let pp = PC::setup(max_degree)?;

        for _ in 0..10 {
            let supported_degree = rand::distributions::Uniform::from(1..=max_degree).sample(rng);
            assert!(
                max_degree >= supported_degree,
                "max_degree < supported_degree"
            );

            let mut labels = Vec::new();
            let mut polynomials = Vec::new();
            let mut degree_bounds = Vec::new();

            for i in 0..10 {
                let label = format!("Test{}", i);
                labels.push(label.clone());
                let poly = Polynomial::rand(supported_degree, rng);

                let degree_bound = 1usize;
                let hiding_bound = Some(1);
                degree_bounds.push(degree_bound);

                polynomials.push(LabeledPolynomial::new(
                    label,
                    poly,
                    Some(degree_bound),
                    hiding_bound,
                ))
            }

            let supported_hiding_bound = polynomials
                .iter()
                .map(|p| p.hiding_bound().unwrap_or(0))
                .max()
                .unwrap_or(0);
            println!("supported degree: {:?}", supported_degree);
            println!("supported hiding bound: {:?}", supported_hiding_bound);
            let (ck, vk) = PC::trim(
                &pp,
                supported_degree,
            )?;
            println!("Trimmed");

            let (comms, rands) = PC::commit(&ck, &polynomials, Some(rng))?;

            let mut query_set = QuerySet::new();
            let mut values = Evaluations::new();
            let point = F::rand(rng);
            for (i, label) in labels.iter().enumerate() {
                query_set.insert((label.clone(), (format!("{}", i), point)));
                let value = polynomials[i].evaluate(point);
                values.insert((label.clone(), point), value);
            }
            println!("Generated query set");

            let mut fs_rng = PC::RandomOracle::new();
            let proof = PC::batch_open(
                &ck,
                &polynomials,
                &comms,
                &query_set,
                &mut fs_rng,
                &rands,
                Some(rng),
            )?;
            let mut fs_rng = PC::RandomOracle::new();
            let result = PC::batch_check(
                &vk,
                &comms,
                &query_set,
                &values,
                &proof,
                &mut fs_rng
            )?;
            assert!(result, "proof was incorrect, Query set: {:#?}", query_set);
        }
        Ok(())
    }

    fn test_template<F, PC>(info: TestInfo) -> Result<(), PC::Error>
        where
            F: Field,
            PC: PolynomialCommitment<F>,
    {
        for _ in 0..info.num_iters {
            let TestInfo {
                max_degree,
                supported_degree,
                num_polynomials,
                enforce_degree_bounds,
                max_num_queries,
                segmented,
                ..
            } = info;

            let rng = &mut thread_rng();
            let max_degree =
                max_degree.unwrap_or(rand::distributions::Uniform::from(2..=64).sample(rng));
            let pp = PC::setup(max_degree)?;

            let supported_degree = match supported_degree {
                Some(0) => 0,
                Some(d) => d,
                None => rand::distributions::Uniform::from(1..=max_degree).sample(rng)
            };
            assert!(
                max_degree >= supported_degree,
                "max_degree < supported_degree"
            );
            let mut polynomials = Vec::new();
            let mut degree_bounds = if enforce_degree_bounds {
                Some(Vec::new())
            } else {
                None
            };

            let seg_mul = rand::distributions::Uniform::from(5..=15).sample(rng);
            let mut labels = Vec::new();
            println!("Sampled supported degree");

            // Generate polynomials
            let num_points_in_query_set =
                rand::distributions::Uniform::from(1..=max_num_queries).sample(rng);
            for i in 0..num_polynomials {
                let label = format!("Test{}", i);
                labels.push(label.clone());

                let degree;
                if segmented {
                    degree = if supported_degree > 0 {
                        rand::distributions::Uniform::from(1..=supported_degree).sample(rng)
                    } else {
                        0
                    } * seg_mul;
                } else {
                    degree = if supported_degree > 0 {
                        rand::distributions::Uniform::from(1..=supported_degree).sample(rng)
                    } else {
                        0
                    }
                }
                let poly = Polynomial::rand(degree, rng);

                let degree_bound = if let Some(degree_bounds) = &mut degree_bounds {
                    let degree_bound;
                    if segmented {
                        degree_bound = degree;
                    } else {
                        let range = rand::distributions::Uniform::from(degree..=supported_degree);
                        degree_bound = range.sample(rng);
                    }
                    degree_bounds.push(degree_bound);
                    Some(degree_bound)
                } else {
                    None
                };

                let hiding_bound = if num_points_in_query_set >= degree {
                    Some(degree)
                } else {
                    Some(num_points_in_query_set)
                };
                println!("Hiding bound: {:?}", hiding_bound);

                polynomials.push(LabeledPolynomial::new(
                    label,
                    poly,
                    degree_bound,
                    hiding_bound,
                ))
            }
            let supported_hiding_bound = polynomials
                .iter()
                .map(|p| p.hiding_bound().unwrap_or(0))
                .max()
                .unwrap_or(0);
            println!("supported degree: {:?}", supported_degree);
            println!("supported hiding bound: {:?}", supported_hiding_bound);
            println!("num_points_in_query_set: {:?}", num_points_in_query_set);
            let (ck, vk) = PC::trim(
                &pp,
                supported_degree,
            )?;
            println!("Trimmed");

            let (comms, rands) = PC::commit(&ck, &polynomials, Some(rng))?;

            // Construct query set
            let mut query_set = QuerySet::new();
            let mut values = Evaluations::new();
            // let mut point = F::one();
            for _ in 0..num_points_in_query_set {
                let point = F::rand(rng);
                for (i, label) in labels.iter().enumerate() {
                    query_set.insert((label.clone(), (format!("{}", i), point)));
                    let value = polynomials[i].evaluate(point);
                    values.insert((label.clone(), point), value);
                }
            }
            println!("Generated query set");

            let mut fs_rng = PC::RandomOracle::new();
            let proof = PC::batch_open(
                &ck,
                &polynomials,
                &comms,
                &query_set,
                &mut fs_rng,
                &rands,
                Some(rng),
            )?;

            let mut fs_rng = PC::RandomOracle::new();
            let result = PC::batch_check(
                &vk,
                &comms,
                &query_set,
                &values,
                &proof,
                &mut fs_rng
            )?;
            if !result {
                println!(
                    "Failed with {} polynomials, num_points_in_query_set: {:?}",
                    num_polynomials, num_points_in_query_set
                );
                println!("Degree of polynomials:",);
                for poly in polynomials {
                    println!("Degree: {:?}", poly.degree());
                }
            }
            assert!(result, "proof was incorrect, Query set: {:#?}", query_set);
        }
        Ok(())
    }

    fn equation_test_template<F, PC>(info: TestInfo) -> Result<(), PC::Error>
        where
            F: Field,
            PC: PolynomialCommitment<F>,
    {
        let TestInfo {
            num_iters,
            max_degree,
            supported_degree,
            num_polynomials,
            enforce_degree_bounds,
            max_num_queries,
            num_equations,
            ..
        } = info;

        let rng = &mut thread_rng();
        let max_degree =
            max_degree.unwrap_or(rand::distributions::Uniform::from(2..=64).sample(rng));
        let pp = PC::setup(max_degree)?;

        for _ in 0..num_iters {
            let supported_degree = supported_degree
                .unwrap_or(rand::distributions::Uniform::from(1..=max_degree).sample(rng));
            assert!(
                max_degree >= supported_degree,
                "max_degree < supported_degree"
            );
            let mut polynomials = Vec::new();
            let mut degree_bounds = if enforce_degree_bounds {
                Some(Vec::new())
            } else {
                None
            };

            let mut labels = Vec::new();
            println!("Sampled supported degree");

            // Generate polynomials
            let num_points_in_query_set =
                rand::distributions::Uniform::from(1..=max_num_queries).sample(rng);
            for i in 0..num_polynomials {
                let label = format!("Test{}", i);
                labels.push(label.clone());
                let degree = rand::distributions::Uniform::from(1..=supported_degree).sample(rng);
                let poly = Polynomial::rand(degree, rng);

                let degree_bound = if let Some(degree_bounds) = &mut degree_bounds {
                    if rng.gen() {
                        let range = rand::distributions::Uniform::from(degree..=supported_degree);
                        let degree_bound = range.sample(rng);
                        degree_bounds.push(degree_bound);
                        Some(degree_bound)
                    } else {
                        None
                    }
                } else {
                    None
                };

                let hiding_bound = if num_points_in_query_set >= degree {
                    Some(degree)
                } else {
                    Some(num_points_in_query_set)
                };
                println!("Hiding bound: {:?}", hiding_bound);

                polynomials.push(LabeledPolynomial::new(
                    label,
                    poly,
                    degree_bound,
                    hiding_bound,
                ))
            }
            println!("supported degree: {:?}", supported_degree);
            println!("num_points_in_query_set: {:?}", num_points_in_query_set);
            println!("{:?}", degree_bounds);
            println!("{}", num_polynomials);
            println!("{}", enforce_degree_bounds);

            let (ck, vk) = PC::trim(
                &pp,
                supported_degree,
            )?;
            println!("Trimmed");

            let (comms, rands) = PC::commit(&ck, &polynomials, Some(rng))?;

            // Let's construct our equations
            let mut linear_combinations = Vec::new();
            let mut query_set = QuerySet::new();
            let mut values = Evaluations::new();
            for i in 0..num_points_in_query_set {
                let point = F::rand(rng);
                for j in 0..num_equations.unwrap() {
                    let label = format!("query {} eqn {}", i, j);
                    let mut lc = LinearCombination::empty(label.clone());

                    let mut value = F::zero();
                    let should_have_degree_bounds: bool = rng.gen();
                    for (k, label) in labels.iter().enumerate() {
                        if should_have_degree_bounds {
                            value += &polynomials[k].evaluate(point);
                            lc.push((F::one(), label.to_string().into()));
                            break;
                        } else {
                            let poly = &polynomials[k];
                            if poly.degree_bound().is_some() {
                                continue;
                            } else {
                                assert!(poly.degree_bound().is_none());
                                let coeff = F::rand(rng);
                                value += &(coeff * poly.evaluate(point));
                                lc.push((coeff, label.to_string().into()));
                            }
                        }
                    }
                    values.insert((label.clone(), point), value);
                    if !lc.is_empty() {
                        linear_combinations.push(lc);
                        // Insert query
                        query_set.insert((label.clone(), (format!("{}", i), point)));
                    }
                }
            }
            if linear_combinations.is_empty() {
                continue;
            }
            println!("Generated query set");
            println!("Linear combinations: {:?}", linear_combinations);

            let mut fs_rng = PC::RandomOracle::new();
            let proof = PC::open_combinations(
                &ck,
                &linear_combinations,
                &polynomials,
                &comms,
                &query_set,
                &mut fs_rng,
                &rands,
                Some(rng),
            )?;

            println!("Generated proof");

            let mut fs_rng = PC::RandomOracle::new();
            let result = PC::check_combinations(
                &vk,
                &linear_combinations,
                &comms,
                &query_set,
                &values,
                &proof,
                &mut fs_rng,
            )?;

            if !result {
                println!(
                    "Failed with {} polynomials, num_points_in_query_set: {:?}",
                    num_polynomials, num_points_in_query_set
                );
                println!("Degree of polynomials:",);
                for poly in polynomials {
                    println!("Degree: {:?}", poly.degree());
                }
            }
            assert!(
                result,
                "proof was incorrect, equations: {:#?}",
                linear_combinations
            );
        }
        Ok(())
    }

    pub fn constant_poly_test<F, PC>() -> Result<(), PC::Error>
        where
            F: Field,
            PC: PolynomialCommitment<F>,
    {
        let info = TestInfo {
            num_iters: 100,
            max_degree: None,
            supported_degree: Some(0),
            num_polynomials: 1,
            enforce_degree_bounds: false,
            max_num_queries: 1,
            ..Default::default()
        };
        test_template::<F, PC>(info)
    }

    pub fn single_poly_test<F, PC>() -> Result<(), PC::Error>
        where
            F: Field,
            PC: PolynomialCommitment<F>,
    {
        let info = TestInfo {
            num_iters: 100,
            max_degree: None,
            supported_degree: None,
            num_polynomials: 1,
            enforce_degree_bounds: false,
            max_num_queries: 1,
            ..Default::default()
        };
        test_template::<F, PC>(info)
    }

    pub fn linear_poly_degree_bound_test<F, PC>() -> Result<(), PC::Error>
        where
            F: Field,
            PC: PolynomialCommitment<F>,
    {
        let info = TestInfo {
            num_iters: 100,
            max_degree: Some(2),
            supported_degree: Some(1),
            num_polynomials: 1,
            enforce_degree_bounds: true,
            max_num_queries: 1,
            ..Default::default()
        };
        test_template::<F, PC>(info)
    }

    pub fn single_poly_degree_bound_test<F, PC>() -> Result<(), PC::Error>
        where
            F: Field,
            PC: PolynomialCommitment<F>,
    {
        let info = TestInfo {
            num_iters: 100,
            max_degree: None,
            supported_degree: None,
            num_polynomials: 1,
            enforce_degree_bounds: true,
            max_num_queries: 1,
            ..Default::default()
        };
        test_template::<F, PC>(info)
    }

    pub fn quadratic_poly_degree_bound_multiple_queries_test<F, PC>() -> Result<(), PC::Error>
        where
            F: Field,
            PC: PolynomialCommitment<F>,
    {
        let info = TestInfo {
            num_iters: 100,
            max_degree: Some(3),
            supported_degree: Some(2),
            num_polynomials: 1,
            enforce_degree_bounds: true,
            max_num_queries: 2,
            ..Default::default()
        };
        test_template::<F, PC>(info)
    }

    pub fn two_poly_four_points_test<F, PC>() -> Result<(), PC::Error>
    where
        F: Field,
        PC: PolynomialCommitment<F>,
    {
        let info = TestInfo {
            num_iters: 1,
            max_degree: Some(1024),
            supported_degree: Some(1024),
            num_polynomials: 2,
            enforce_degree_bounds: true,
            max_num_queries: 4,
            ..Default::default()
        };
        test_template::<F, PC>(info)
    }

    pub fn single_poly_degree_bound_multiple_queries_test<F, PC>() -> Result<(), PC::Error>
        where
            F: Field,
            PC: PolynomialCommitment<F>,
    {
        let info = TestInfo {
            num_iters: 100,
            max_degree: None,
            supported_degree: None,
            num_polynomials: 1,
            enforce_degree_bounds: true,
            max_num_queries: 2,
            ..Default::default()
        };
        test_template::<F, PC>(info)
    }

    pub fn two_polys_degree_bound_single_query_test<F, PC>() -> Result<(), PC::Error>
        where
            F: Field,
            PC: PolynomialCommitment<F>,
    {
        let info = TestInfo {
            num_iters: 100,
            max_degree: None,
            supported_degree: None,
            num_polynomials: 2,
            enforce_degree_bounds: true,
            max_num_queries: 1,
            ..Default::default()
        };
        test_template::<F, PC>(info)
    }

    pub fn full_end_to_end_test<F, PC>() -> Result<(), PC::Error>
        where
            F: Field,
            PC: PolynomialCommitment<F>,
    {
        let info = TestInfo {
            num_iters: 100,
            max_degree: None,
            supported_degree: None,
            num_polynomials: 10,
            enforce_degree_bounds: true,
            max_num_queries: 5,
            ..Default::default()
        };
        test_template::<F, PC>(info)
    }

    pub fn segmented_test<F, PC>() -> Result<(), PC::Error>
        where
            F: Field,
            PC: PolynomialCommitment<F>,
    {
        let info = TestInfo {
            num_iters: 100,
            max_degree: None,
            supported_degree: None,
            num_polynomials: 10,
            enforce_degree_bounds: true,
            max_num_queries: 5,
            segmented: true,
            ..Default::default()
        };
        test_template::<F, PC>(info)
    }

    pub fn full_end_to_end_equation_test<F, PC>() -> Result<(), PC::Error>
        where
            F: Field,
            PC: PolynomialCommitment<F>,
    {
        let info = TestInfo {
            num_iters: 100,
            max_degree: None,
            supported_degree: None,
            num_polynomials: 10,
            enforce_degree_bounds: true,
            max_num_queries: 5,
            num_equations: Some(10),
            segmented: false,
        };
        equation_test_template::<F, PC>(info)
    }

    pub fn single_equation_test<F, PC>() -> Result<(), PC::Error>
        where
            F: Field,
            PC: PolynomialCommitment<F>,
    {
        let info = TestInfo {
            num_iters: 100,
            max_degree: None,
            supported_degree: None,
            num_polynomials: 1,
            enforce_degree_bounds: false,
            max_num_queries: 1,
            num_equations: Some(1),
            segmented: false,
        };
        equation_test_template::<F, PC>(info)
    }

    pub fn two_equation_test<F, PC>() -> Result<(), PC::Error>
        where
            F: Field,
            PC: PolynomialCommitment<F>,
    {
        let info = TestInfo {
            num_iters: 100,
            max_degree: None,
            supported_degree: None,
            num_polynomials: 2,
            enforce_degree_bounds: false,
            max_num_queries: 1,
            num_equations: Some(2),
            segmented: false,
        };
        equation_test_template::<F, PC>(info)
    }

    pub fn two_equation_degree_bound_test<F, PC>() -> Result<(), PC::Error>
        where
            F: Field,
            PC: PolynomialCommitment<F>,
    {
        let info = TestInfo {
            num_iters: 100,
            max_degree: None,
            supported_degree: None,
            num_polynomials: 2,
            enforce_degree_bounds: true,
            max_num_queries: 1,
            num_equations: Some(2),
            segmented: false,
        };
        equation_test_template::<F, PC>(info)
    }
}<|MERGE_RESOLUTION|>--- conflicted
+++ resolved
@@ -225,12 +225,8 @@
     /// Multi point multi poly verify:
     /// Checks that `values` are the true evaluations at `query_set` of the polynomials
     /// committed in `labeled_commitments`.
-<<<<<<< HEAD
+    /// TODO: rename this function
     fn batch_check<'a>(
-=======
-    /// TODO: rename this function
-    fn batch_check<'a, R: RngCore>(
->>>>>>> 9221ec80
         vk: &Self::VerifierKey,
         commitments: impl IntoIterator<Item = &'a LabeledCommitment<Self::Commitment>>,
         query_set: &QuerySet<F>,
@@ -364,17 +360,12 @@
         where
             Self::Commitment: 'a;
 
-<<<<<<< HEAD
-    /// batch_check but with individual challenges
-    fn batch_check_individual_opening_challenges<'a>(
-=======
     /// Multi point multi poly verify, with random oracle passed from 'outside'.
     /// CAUTION: This is a low-level function to be handled carefully, typically
     /// presuming that commitments and query_set is already bound to the internal
     /// state of the Fiat-Shamir rng.
-    // TODO: rename this function
-    fn batch_check_individual_opening_challenges<'a, R: RngCore>(
->>>>>>> 9221ec80
+    /// TODO: rename this function
+    fn batch_check_individual_opening_challenges<'a>(
         vk: &Self::VerifierKey,
         commitments: impl IntoIterator<Item = &'a LabeledCommitment<Self::Commitment>>,
         query_set: &QuerySet<F>,
@@ -427,18 +418,13 @@
         })
     }
 
-<<<<<<< HEAD
-    /// check_combinations with individual challenges
-    fn check_combinations_individual_opening_challenges<'a>(
-=======
     /// Default implementation of Multi point multi LC verify, with random oracle passed from 'outside'.
     /// Evaluates each of the (non-trivial) LC-polynomials at the query point.
     /// CAUTION: This is a low-level function to be handled carefully, typically
     /// presuming that commitments and query_set is already bound to the internal
     /// state of the Fiat-Shamir rng.
     /// TODO: rename this function
-    fn check_combinations_individual_opening_challenges<'a, R: RngCore>(
->>>>>>> 9221ec80
+    fn check_combinations_individual_opening_challenges<'a>(
         vk: &Self::VerifierKey,
         linear_combinations: impl IntoIterator<Item = &'a LinearCombination<F>>,
         commitments: impl IntoIterator<Item = &'a LabeledCommitment<Self::Commitment>>,
