//! A crate for polynomial commitment schemes.
#![deny(unused_import_braces, unused_qualifications, trivial_casts)]
#![deny(trivial_numeric_casts, private_in_public, variant_size_differences)]
#![deny(stable_features, unreachable_pub, non_shorthand_field_patterns)]
#![deny(unused_attributes, unused_mut)]
#![deny(missing_docs)]
#![deny(unused_imports)]
#![deny(renamed_and_removed_lints, stable_features, unused_allocation)]
#![deny(unused_comparisons, bare_trait_objects, unused_must_use, const_err)]
#![forbid(unsafe_code)]

#[macro_use]
extern crate derivative;
#[macro_use]
extern crate bench_utils;

use algebra::Field;
pub use algebra_utils::fft::DensePolynomial as Polynomial;
use std::iter::FromIterator;
use rand_core::RngCore;

use std::{
    collections::{BTreeMap, BTreeSet},
    rc::Rc,
    string::{String, ToString},
    vec::Vec,
};

/// Data structures used by a polynomial commitment scheme.
pub mod data_structures;
pub use data_structures::*;

/// Errors pertaining to query sets.
pub mod error;
pub use error::*;

/// A random number generator that bypasses some limitations of the Rust borrow
/// checker.
pub mod optional_rng;

/*/// The core [[KZG10]][kzg] construction.
///
/// [kzg]: http://cacr.uwaterloo.ca/techreports/2010/cacr2010-10.pdf
pub mod kzg10;

/// Polynomial commitment scheme from [[KZG10]][kzg] that enforces
/// strict degree bounds and (optionally) enables hiding commitments by
/// following the approach outlined in [[CHMMVW20, "Marlin"]][marlin].
///
/// [kzg]: http://cacr.uwaterloo.ca/techreports/2010/cacr2010-10.pdf
/// [marlin]: https://eprint.iacr.org/2019/1047
pub mod marlin_pc;

/// Polynomial commitment scheme based on the construction in [[KZG10]][kzg],
/// modified to obtain batching and to enforce strict
/// degree bounds by following the approach outlined in [[MBKM19,
/// “Sonic”]][sonic] (more precisely, via the variant in
/// [[Gabizon19, “AuroraLight”]][al] that avoids negative G1 powers).
///
/// [kzg]: http://cacr.uwaterloo.ca/techreports/2010/cacr2010-10.pdf
/// [sonic]: https://eprint.iacr.org/2019/099
/// [al]: https://eprint.iacr.org/2019/601
/// [marlin]: https://eprint.iacr.org/2019/1047
pub mod sonic_pc;
*/

/// A polynomial commitment scheme based on the hardness of the
/// discrete logarithm problem in prime-order groups.
/// The construction is detailed in [[BCMS20]][pcdas].
///
/// [pcdas]: https://eprint.iacr.org/2020/499
pub mod ipa_pc;

/// `QuerySet` is the set of queries that are to be made to a set of labeled polynomials/equations
/// `p` that have previously been committed to. Each element of a `QuerySet` is a pair of
/// `(label, (point_label, point))`, where `label` is the label of a polynomial in `p`,
/// `point_label` is the label for the point (e.g., "beta"), and  and `point` is the field element
/// that `p[label]` is to be queried at.
pub type QuerySet<'a, F> = BTreeSet<(String, (String, F))>;

/// `Evaluations` is the result of querying a set of labeled polynomials or equations
/// `p` at a `QuerySet` `Q`. It maps each element of `Q` to the resulting evaluation.
/// That is, if `(label, query)` is an element of `Q`, then `evaluation.get((label, query))`
/// should equal `p[label].evaluate(query)`.
pub type Evaluations<'a, F> = BTreeMap<(String, F), F>;

/// A proof of satisfaction of linear combinations.
#[derive(Clone)]
pub struct BatchLCProof<F: Field, PC: PolynomialCommitment<F>> {
    /// Evaluation proof.
    pub proof: PC::BatchProof,
    /// Evaluations required to verify the proof.
    pub evals: Option<Vec<F>>,
}

/// Describes the interface for a polynomial commitment scheme that allows
/// a sender to commit to multiple polynomials and later provide a succinct proof
/// of evaluation for the corresponding commitments at a query set `Q`, while
/// enforcing per-polynomial degree bounds.
pub trait PolynomialCommitment<F: Field>: Sized {
    /// The universal parameters for the commitment scheme. These are "trimmed"
    /// down to `Self::CommitterKey` and `Self::VerifierKey` by `Self::trim`.
    type UniversalParams: PCUniversalParams;
    /// The committer key for the scheme; used to commit to a polynomial and then
    /// open the commitment to produce an evaluation proof.
    type CommitterKey: PCCommitterKey;
    /// The verifier key for the scheme; used to check an evaluation proof.
    type VerifierKey: PCVerifierKey;
    /// The prepared verifier key for the scheme; used to check an evaluation proof.
    type PreparedVerifierKey: PCPreparedVerifierKey<Self::VerifierKey> + Clone;
    /// The commitment to a polynomial.
    type Commitment: PCCommitment + Default;
    /// The prepared commitment to a polynomial.
    type PreparedCommitment: PCPreparedCommitment<Self::Commitment>;
    /// The commitment randomness.
    type Randomness: PCRandomness;
    /// The evaluation proof for a single point.
    type Proof: PCProof + Clone;
    /// The evaluation proof for a query set.
    type BatchProof: BatchPCProof + Clone;
    /// The error type for the scheme.
    type Error: std::error::Error + From<Error>;

    /// Constructs public parameters when given as input the maximum degree `degree`
    /// for the polynomial commitment scheme.
    fn setup<R: RngCore>(
        max_degree: usize,
        rng: &mut R,
    ) -> Result<Self::UniversalParams, Self::Error>;

    /// Specializes the public parameters for polynomials up to the given `supported_degree`
    /// and for enforcing degree bounds in the range `1..=supported_degree`.
    fn trim(
        pp: &Self::UniversalParams,
        supported_degree: usize,
        supported_hiding_bound: usize,
        enforced_degree_bounds: Option<&[usize]>,
    ) -> Result<(Self::CommitterKey, Self::VerifierKey), Self::Error>;

    /// Outputs a commitments to `polynomials`. If `polynomials[i].is_hiding()`,
    /// then the `i`-th commitment is hiding up to `polynomials.hiding_bound()` queries.
    /// `rng` should not be `None` if `polynomials[i].is_hiding() == true` for any `i`.
    ///
    /// If for some `i`, `polynomials[i].is_hiding() == false`, then the
    /// corresponding randomness is `Self::Randomness::empty()`.
    ///
    /// If for some `i`, `polynomials[i].degree_bound().is_some()`, then that
    /// polynomial will have the corresponding degree bound enforced.
    fn commit<'a>(
        ck: &Self::CommitterKey,
        polynomials: impl IntoIterator<Item = &'a LabeledPolynomial<F>>,
        rng: Option<&mut dyn RngCore>,
    ) -> Result<
        (
            Vec<LabeledCommitment<Self::Commitment>>,
            Vec<Self::Randomness>,
        ),
        Self::Error,
    >;

    /// On input a list of labeled polynomials and a query point, `open` outputs a proof of evaluation
    /// of the polynomials at the query point.
    fn open<'a>(
        ck: &Self::CommitterKey,
        labeled_polynomials: impl IntoIterator<Item = &'a LabeledPolynomial<F>>,
        commitments: impl IntoIterator<Item = &'a LabeledCommitment<Self::Commitment>>,
        point: F,
        opening_challenge: F,
        rands: impl IntoIterator<Item = &'a Self::Randomness>,
        rng: Option<&mut dyn RngCore>,
    ) -> Result<Self::Proof, Self::Error>
    where
        Self::Randomness: 'a,
        Self::Commitment: 'a,
    {
        let opening_challenges = |pow| opening_challenge.pow(&[pow]);
        Self::open_individual_opening_challenges(
            ck,
            labeled_polynomials,
            commitments,
            point,
            &opening_challenges,
            rands,
            rng,
        )
    }

    /// On input a list of labeled polynomials and a query set, `open` outputs a proof of evaluation
    /// of the polynomials at the points in the query set.
    fn batch_open<'a>(
        ck: &Self::CommitterKey,
        labeled_polynomials: impl Clone + IntoIterator<Item = &'a LabeledPolynomial<F>>,
        commitments: impl Clone + IntoIterator<Item = &'a LabeledCommitment<Self::Commitment>>,
        query_set: &QuerySet<F>,
        opening_challenge: F,
        rands: impl Clone + IntoIterator<Item = &'a Self::Randomness>,
        rng: Option<&mut dyn RngCore>,
    ) -> Result<Self::BatchProof, Self::Error>
    where
        Self::Randomness: 'a,
        Self::Commitment: 'a,
    {
        let opening_challenges = |pow| opening_challenge.pow(&[pow]);
        Self::batch_open_individual_opening_challenges(
            ck,
            labeled_polynomials,
            commitments,
            query_set,
            &opening_challenges,
            rands,
            rng,
        )
    }

    /// Verifies that `values` are the evaluations at `point` of the polynomials
    /// committed inside `commitments`.
    fn check<'a>(
        vk: &Self::VerifierKey,
        commitments: impl IntoIterator<Item = &'a LabeledCommitment<Self::Commitment>>,
        point: F,
        values: impl IntoIterator<Item = F>,
        proof: &Self::Proof,
        opening_challenge: F,
        rng: Option<&mut dyn RngCore>,
    ) -> Result<bool, Self::Error>
    where
        Self::Commitment: 'a,
    {
        let opening_challenges = |pow| opening_challenge.pow(&[pow]);
        Self::check_individual_opening_challenges(
            vk,
            commitments,
            point,
            values,
            proof,
            &opening_challenges,
            rng,
        )
    }

    /// Checks that `values` are the true evaluations at `query_set` of the polynomials
    /// committed in `labeled_commitments`.
    fn batch_check<'a, R: RngCore>(
        vk: &Self::VerifierKey,
        commitments: impl Clone + IntoIterator<Item = &'a LabeledCommitment<Self::Commitment>>,
        query_set: &QuerySet<F>,
        evaluations: &Evaluations<F>,
        proof: &Self::BatchProof,
        opening_challenge: F,
        rng: &mut R,
    ) -> Result<bool, Self::Error>
    where
        Self::Commitment: 'a,
    {
        let opening_challenges = |pow| opening_challenge.pow(&[pow]);
        Self::batch_check_individual_opening_challenges(
            vk,
            commitments,
            query_set,
            evaluations,
            proof,
            &opening_challenges,
            rng,
        )
    }

    /// On input a list of polynomials, linear combinations of those polynomials,
    /// and a query set, `open_combination` outputs a proof of evaluation of
    /// the combinations at the points in the query set.
    fn open_combinations<'a>(
        ck: &Self::CommitterKey,
        linear_combinations: impl IntoIterator<Item = &'a LinearCombination<F>>,
        polynomials: impl Clone + IntoIterator<Item = &'a LabeledPolynomial<F>>,
        commitments: impl Clone + IntoIterator<Item = &'a LabeledCommitment<Self::Commitment>>,
        query_set: &QuerySet<F>,
        opening_challenge: F,
        rands: impl Clone + IntoIterator<Item = &'a Self::Randomness>,
        rng: Option<&mut dyn RngCore>,
    ) -> Result<BatchLCProof<F, Self>, Self::Error>
    where
        Self::Randomness: 'a,
        Self::Commitment: 'a,
    {
        let opening_challenges = |pow| opening_challenge.pow(&[pow]);
        Self::open_combinations_individual_opening_challenges(
            ck,
            linear_combinations,
            polynomials,
            commitments,
            query_set,
            &opening_challenges,
            rands,
            rng,
        )
    }

    /// Checks that `evaluations` are the true evaluations at `query_set` of the
    /// linear combinations of polynomials committed in `commitments`.
    fn check_combinations<'a, R: RngCore>(
        vk: &Self::VerifierKey,
        linear_combinations: impl IntoIterator<Item = &'a LinearCombination<F>>,
        commitments: impl Clone + IntoIterator<Item = &'a LabeledCommitment<Self::Commitment>>,
        eqn_query_set: &QuerySet<F>,
        eqn_evaluations: &Evaluations<F>,
        proof: &BatchLCProof<F, Self>,
        opening_challenge: F,
        rng: &mut R,
    ) -> Result<bool, Self::Error>
    where
        Self::Commitment: 'a,
    {
        let opening_challenges = |pow| opening_challenge.pow(&[pow]);
        Self::check_combinations_individual_opening_challenges(
            vk,
            linear_combinations,
            commitments,
            eqn_query_set,
            eqn_evaluations,
            proof,
            &opening_challenges,
            rng,
        )
    }

    /// open but with individual challenges
    fn open_individual_opening_challenges<'a>(
        ck: &Self::CommitterKey,
        labeled_polynomials: impl IntoIterator<Item = &'a LabeledPolynomial<F>>,
        commitments: impl IntoIterator<Item = &'a LabeledCommitment<Self::Commitment>>,
        point: F,
        opening_challenges: &dyn Fn(u64) -> F,
        rands: impl IntoIterator<Item = &'a Self::Randomness>,
        rng: Option<&mut dyn RngCore>,
    ) -> Result<Self::Proof, Self::Error>
    where
        Self::Randomness: 'a,
        Self::Commitment: 'a;

    /// batch_open with individual challenges
    fn batch_open_individual_opening_challenges<'a>(
        ck: &Self::CommitterKey,
        labeled_polynomials: impl Clone + IntoIterator<Item = &'a LabeledPolynomial<F>>,
        commitments: impl Clone + IntoIterator<Item = &'a LabeledCommitment<Self::Commitment>>,
        query_set: &QuerySet<F>,
        opening_challenges: &dyn Fn(u64) -> F,
        rands: impl Clone + IntoIterator<Item = &'a Self::Randomness>,
        rng: Option<&mut dyn RngCore>,
    ) -> Result<Self::BatchProof, Self::Error>
    where
        Self::Randomness: 'a,
        Self::Commitment: 'a;

    /// check but with individual challenges
    fn check_individual_opening_challenges<'a>(
        vk: &Self::VerifierKey,
        commitments: impl IntoIterator<Item = &'a LabeledCommitment<Self::Commitment>>,
        point: F,
        values: impl IntoIterator<Item = F>,
        proof: &Self::Proof,
        opening_challenges: &dyn Fn(u64) -> F,
        rng: Option<&mut dyn RngCore>,
    ) -> Result<bool, Self::Error>
    where
        Self::Commitment: 'a;

    /// batch_check but with individual challenges
    fn batch_check_individual_opening_challenges<'a, R: RngCore>(
        vk: &Self::VerifierKey,
        commitments: impl Clone + IntoIterator<Item = &'a LabeledCommitment<Self::Commitment>>,
        query_set: &QuerySet<F>,
        evaluations: &Evaluations<F>,
        proof: &Self::BatchProof,
        opening_challenges: &dyn Fn(u64) -> F,
        rng: &mut R,
    ) -> Result<bool, Self::Error>
    where
<<<<<<< HEAD
        Self::Commitment: 'a,
    {
        let commitments: BTreeMap<_, _> = commitments.into_iter().map(|c| (c.label(), c)).collect();
        let mut query_to_labels_map = BTreeMap::new();
        for (label, (point_label, point)) in query_set.iter() {
            let labels = query_to_labels_map
                .entry(point_label)
                .or_insert((point, BTreeSet::new()));
            labels.1.insert(label);
        }

        // Implicit assumption: proofs are order in same manner as queries in
        // `query_to_labels_map`.
        let proofs: Vec<_> = proof.clone().into();
        assert_eq!(proofs.len(), query_to_labels_map.len());

        let mut result = true;
        for ((_point_label, (point, labels)), proof) in query_to_labels_map.into_iter().zip(proofs)
        {
            let mut comms: Vec<&'_ LabeledCommitment<_>> = Vec::new();
            let mut values = Vec::new();
            for label in labels.into_iter() {
                let commitment = commitments.get(label).ok_or(Error::MissingPolynomial {
                    label: label.to_string(),
                })?;

                let v_i =
                    evaluations
                        .get(&(label.clone(), *point))
                        .ok_or(Error::MissingEvaluation {
                            label: label.to_string(),
                        })?;

                comms.push(commitment);
                values.push(*v_i);
            }

            let proof_time = start_timer!(|| "Checking per-query proof");
            result &= Self::check_individual_opening_challenges(
                vk,
                comms,
                *point,
                values,
                &proof,
                opening_challenges,
                Some(rng),
            )?;
            end_timer!(proof_time);
        }
        Ok(result)
    }

    /// Batch check batch proofs
    fn batch_check_batch_proofs<'a, R: RngCore>(
        vk: &Self::VerifierKey,
        commitments: impl IntoIterator<Item = &'a [LabeledCommitment<Self::Commitment>]>,
        query_sets: impl IntoIterator<Item = &'a QuerySet<'a, F>>,
        values: impl IntoIterator<Item = &'a Evaluations<'a, F>>,
        proofs: impl IntoIterator<Item = &'a Self::BatchProof>,
        opening_challenges: impl IntoIterator<Item = F>,
        rng: &mut R,
    ) -> Result<bool, Self::Error>
        where
            Self::Commitment: 'a,
            Self::BatchProof: 'a,
    {
        let mut result = true;
        for ((((comms, query_set), values), proof), opening_challenge) in commitments.into_iter()
            .zip(query_sets.into_iter())
            .zip(values.into_iter())
            .zip(proofs.into_iter())
            .zip(opening_challenges.into_iter())
            {
                let opening_challenge_f = |pow| opening_challenge.pow(&[pow]);
                result &= Self::batch_check_individual_opening_challenges(
                    vk,
                    comms,
                    query_set,
                    values,
                    proof,
                    &opening_challenge_f,
                    rng
                )?;
            }
        Ok(result)
    }

=======
        Self::Commitment: 'a;
    
>>>>>>> 83bf2117
    /// open_combinations but with individual challenges
    fn open_combinations_individual_opening_challenges<'a>(
        ck: &Self::CommitterKey,
        linear_combinations: impl IntoIterator<Item = &'a LinearCombination<F>>,
        polynomials: impl Clone + IntoIterator<Item = &'a LabeledPolynomial<F>>,
        commitments: impl Clone + IntoIterator<Item = &'a LabeledCommitment<Self::Commitment>>,
        query_set: &QuerySet<F>,
        opening_challenges: &dyn Fn(u64) -> F,
        rands: impl Clone + IntoIterator<Item = &'a Self::Randomness>,
        rng: Option<&mut dyn RngCore>,
    ) -> Result<BatchLCProof<F, Self>, Self::Error>
    where
        Self::Randomness: 'a,
        Self::Commitment: 'a,
    {
        let linear_combinations: Vec<_> = linear_combinations.into_iter().collect();
        let polynomials: Vec<_> = polynomials.into_iter().collect();
        let poly_query_set =
            lc_query_set_to_poly_query_set(linear_combinations.iter().copied(), query_set);
        let poly_evals = evaluate_query_set(polynomials.iter().copied(), &poly_query_set);
        let proof = Self::batch_open_individual_opening_challenges(
            ck,
            polynomials,
            commitments,
            &poly_query_set,
            opening_challenges,
            rands,
            rng,
        )?;
        Ok(BatchLCProof {
            proof,
            evals: Some(poly_evals.values().copied().collect()),
        })
    }

    /// check_combinations with individual challenges
    fn check_combinations_individual_opening_challenges<'a, R: RngCore>(
        vk: &Self::VerifierKey,
        linear_combinations: impl IntoIterator<Item = &'a LinearCombination<F>>,
        commitments: impl Clone + IntoIterator<Item = &'a LabeledCommitment<Self::Commitment>>,
        eqn_query_set: &QuerySet<F>,
        eqn_evaluations: &Evaluations<F>,
        proof: &BatchLCProof<F, Self>,
        opening_challenges: &dyn Fn(u64) -> F,
        rng: &mut R,
    ) -> Result<bool, Self::Error>
    where
        Self::Commitment: 'a,
    {
        let BatchLCProof { proof, evals } = proof;

        let lc_s = BTreeMap::from_iter(linear_combinations.into_iter().map(|lc| (lc.label(), lc)));

        let poly_query_set = lc_query_set_to_poly_query_set(lc_s.values().copied(), eqn_query_set);
        let poly_evals = Evaluations::from_iter(
            poly_query_set
                .iter()
                .map(|(_, point)| point)
                .cloned()
                .zip(evals.clone().unwrap()),
        );

        for &(ref lc_label, (_, point)) in eqn_query_set {
            if let Some(lc) = lc_s.get(lc_label) {
                let claimed_rhs = *eqn_evaluations.get(&(lc_label.clone(), point)).ok_or(
                    Error::MissingEvaluation {
                        label: lc_label.to_string(),
                    },
                )?;

                let mut actual_rhs = F::zero();

                for (coeff, label) in lc.iter() {
                    let eval = match label {
                        LCTerm::One => F::one(),
                        LCTerm::PolyLabel(l) => *poly_evals
                            .get(&(l.clone().into(), point))
                            .ok_or(Error::MissingEvaluation { label: l.clone() })?,
                    };

                    actual_rhs += &(*coeff * eval);
                }
                if claimed_rhs != actual_rhs {
                    eprintln!("Claimed evaluation of {} is incorrect", lc.label());
                    return Ok(false);
                }
            }
        }

        let pc_result = Self::batch_check_individual_opening_challenges(
            vk,
            commitments,
            &poly_query_set,
            &poly_evals,
            proof,
            opening_challenges,
            rng,
        )?;

        if !pc_result {
            eprintln!("Evaluation proofs failed to verify");
            return Ok(false);
        }

        Ok(true)
    }
}

/// Evaluate the given polynomials at `query_set`.
pub fn evaluate_query_set<'a, F: Field>(
    polys: impl IntoIterator<Item = &'a LabeledPolynomial<F>>,
    query_set: &QuerySet<'a, F>,
) -> Evaluations<'a, F> {
    let polys = BTreeMap::from_iter(polys.into_iter().map(|p| (p.label(), p)));
    let mut evaluations = Evaluations::new();
    for (label, (_, point)) in query_set {
        let poly = polys
            .get(label)
            .expect("polynomial in evaluated lc is not found");
        let eval = poly.evaluate(*point);
        evaluations.insert((label.clone(), *point), eval);
    }
    evaluations
}

fn lc_query_set_to_poly_query_set<'a, F: 'a + Field>(
    linear_combinations: impl IntoIterator<Item = &'a LinearCombination<F>>,
    query_set: &QuerySet<F>,
) -> QuerySet<'a, F> {
    let mut poly_query_set = QuerySet::new();
    let lc_s = linear_combinations.into_iter().map(|lc| (lc.label(), lc));
    let linear_combinations = BTreeMap::from_iter(lc_s);
    for (lc_label, (point_label, point)) in query_set {
        if let Some(lc) = linear_combinations.get(lc_label) {
            for (_, poly_label) in lc.iter().filter(|(_, l)| !l.is_one()) {
                if let LCTerm::PolyLabel(l) = poly_label {
                    poly_query_set.insert((l.into(), (point_label.clone(), *point)));
                }
            }
        }
    }
    poly_query_set
}

#[cfg(test)]
pub mod tests {
    use crate::*;
    use algebra::Field;
    use rand::{distributions::Distribution, Rng, thread_rng};
    use std::marker::PhantomData;

    #[derive(Copy, Clone, Default)]
    struct TestInfo {
        num_iters: usize,
        max_degree: Option<usize>,
        supported_degree: Option<usize>,
        num_polynomials: usize,
        enforce_degree_bounds: bool,
        max_num_queries: usize,
        num_equations: Option<usize>,
    }

    #[derive(Derivative)]
    #[derivative(Clone(bound = ""))]
    struct VerifierData<'a, F: Field, PC: PolynomialCommitment<F>> {
        vk:                      PC::VerifierKey,
        comms:                   Vec<LabeledCommitment<PC::Commitment>>,
        query_set:               QuerySet<'a, F>,
        values:                  Evaluations<'a, F>,
        proof:                   PC::BatchProof,
        opening_challenge:       F,
        polynomials:             Vec<LabeledPolynomial<F>>,
        num_polynomials:         usize,
        num_points_in_query_set: usize,
        _m:                      PhantomData<&'a F>, // To avoid compilation issue 'a
    }

    fn get_data_for_verifier<'a, F, PC>(
        info: TestInfo,
        pp: Option<PC::UniversalParams>
    ) -> Result<VerifierData<'a, F, PC>, PC::Error>
        where
            F: Field,
            PC: PolynomialCommitment<F>,
    {
        let TestInfo {
            max_degree,
            supported_degree,
            num_polynomials,
            enforce_degree_bounds,
            max_num_queries,
            ..
        } = info;

        let rng = &mut thread_rng();
        let max_degree =
            max_degree.unwrap_or(rand::distributions::Uniform::from(2..=64).sample(rng));
        let pp = if pp.is_some() { pp.unwrap() } else { PC::setup(max_degree, rng)? };

        let supported_degree = match supported_degree {
            Some(0) => 0,
            Some(d) => d,
            None => rand::distributions::Uniform::from(1..=max_degree).sample(rng)
        };
        assert!(
            max_degree >= supported_degree,
            "max_degree < supported_degree"
        );
        let mut polynomials = Vec::new();
        let mut degree_bounds = if enforce_degree_bounds {
            Some(Vec::new())
        } else {
            None
        };

        let mut labels = Vec::new();
        println!("Sampled supported degree");

        // Generate polynomials
        let num_points_in_query_set =
            rand::distributions::Uniform::from(1..=max_num_queries).sample(rng);
        for i in 0..num_polynomials {
            let label = format!("Test{}", i);
            labels.push(label.clone());
            let degree = if supported_degree > 0 {
                rand::distributions::Uniform::from(1..=supported_degree).sample(rng)
            } else {
                0
            };
            let poly = Polynomial::rand(degree, rng);

            let degree_bound = if let Some(degree_bounds) = &mut degree_bounds {
                let range = rand::distributions::Uniform::from(degree..=supported_degree);
                let degree_bound = range.sample(rng);
                degree_bounds.push(degree_bound);
                Some(degree_bound)
            } else {
                None
            };

            let hiding_bound = if num_points_in_query_set >= degree {
                Some(degree)
            } else {
                Some(num_points_in_query_set)
            };
            println!("Hiding bound: {:?}", hiding_bound);

            polynomials.push(LabeledPolynomial::new(
                label,
                poly,
                degree_bound,
                hiding_bound,
            ))
        }
        let supported_hiding_bound = polynomials
            .iter()
            .map(|p| p.hiding_bound().unwrap_or(0))
            .max()
            .unwrap_or(0);
        println!("supported degree: {:?}", supported_degree);
        println!("supported hiding bound: {:?}", supported_hiding_bound);
        println!("num_points_in_query_set: {:?}", num_points_in_query_set);
        let (ck, vk) = PC::trim(
            &pp,
            supported_degree,
            supported_hiding_bound,
            degree_bounds.as_ref().map(|s| s.as_slice()),
        )?;
        println!("Trimmed");

        let (comms, rands) = PC::commit(&ck, &polynomials, Some(rng))?;

        // Construct query set
        let mut query_set = QuerySet::new();
        let mut values = Evaluations::new();
        // let mut point = F::one();
        for _ in 0..num_points_in_query_set {
            let point = F::rand(rng);
            for (i, label) in labels.iter().enumerate() {
                query_set.insert((label.clone(), (format!("{}", i), point)));
                let value = polynomials[i].evaluate(point);
                values.insert((label.clone(), point), value);
            }
        }
        println!("Generated query set");

        let opening_challenge = F::rand(rng);
        let proof = PC::batch_open(
            &ck,
            &polynomials,
            &comms,
            &query_set,
            opening_challenge,
            &rands,
            Some(rng),
        )?;

        Ok(VerifierData {
            vk,
            comms,
            query_set,
            values,
            proof,
            opening_challenge,
            polynomials,
            num_polynomials,
            num_points_in_query_set,
            _m: PhantomData,
        })
    }

    pub fn bad_degree_bound_test<F, PC>() -> Result<(), PC::Error>
    where
        F: Field,
        PC: PolynomialCommitment<F>,
    {
        let rng = &mut thread_rng();
        let max_degree = 100;
        let pp = PC::setup(max_degree, rng)?;

        for _ in 0..10 {
            let supported_degree = rand::distributions::Uniform::from(1..=max_degree).sample(rng);
            assert!(
                max_degree >= supported_degree,
                "max_degree < supported_degree"
            );

            let mut labels = Vec::new();
            let mut polynomials = Vec::new();
            let mut degree_bounds = Vec::new();

            for i in 0..10 {
                let label = format!("Test{}", i);
                labels.push(label.clone());
                let poly = Polynomial::rand(supported_degree, rng);

                let degree_bound = 1usize;
                let hiding_bound = Some(1);
                degree_bounds.push(degree_bound);

                polynomials.push(LabeledPolynomial::new(
                    label,
                    poly,
                    Some(degree_bound),
                    hiding_bound,
                ))
            }

            let supported_hiding_bound = polynomials
                .iter()
                .map(|p| p.hiding_bound().unwrap_or(0))
                .max()
                .unwrap_or(0);
            println!("supported degree: {:?}", supported_degree);
            println!("supported hiding bound: {:?}", supported_hiding_bound);
            let (ck, vk) = PC::trim(
                &pp,
                supported_degree,
                supported_hiding_bound,
                Some(degree_bounds.as_slice()),
            )?;
            println!("Trimmed");

            let (comms, rands) = PC::commit(&ck, &polynomials, Some(rng))?;

            let mut query_set = QuerySet::new();
            let mut values = Evaluations::new();
            let point = F::rand(rng);
            for (i, label) in labels.iter().enumerate() {
                query_set.insert((label.clone(), (format!("{}", i), point)));
                let value = polynomials[i].evaluate(point);
                values.insert((label.clone(), point), value);
            }
            println!("Generated query set");

            let opening_challenge = F::rand(rng);
            let proof = PC::batch_open(
                &ck,
                &polynomials,
                &comms,
                &query_set,
                opening_challenge,
                &rands,
                Some(rng),
            )?;
            let result = PC::batch_check(
                &vk,
                &comms,
                &query_set,
                &values,
                &proof,
                opening_challenge,
                rng,
            )?;
            assert!(result, "proof was incorrect, Query set: {:#?}", query_set);
        }
        Ok(())
    }

    fn test_template<F, PC>(info: TestInfo) -> Result<(), PC::Error>
    where
        F: Field,
        PC: PolynomialCommitment<F>,
    {
        for _ in 0..info.num_iters {
            let VerifierData {
                vk,
                comms,
                query_set,
                values,
                proof,
                opening_challenge,
                polynomials,
                num_polynomials,
                num_points_in_query_set,
                ..
            } = get_data_for_verifier::<F, PC>(info, None).unwrap();

            let result = PC::batch_check(
                &vk,
                &comms,
                &query_set,
                &values,
                &proof,
                opening_challenge,
                &mut thread_rng(),
            )?;
            if !result {
                println!(
                    "Failed with {} polynomials, num_points_in_query_set: {:?}",
                    num_polynomials, num_points_in_query_set
                );
                println!("Degree of polynomials:",);
                for poly in polynomials {
                    println!("Degree: {:?}", poly.degree());
                }
            }
            assert!(result, "proof was incorrect, Query set: {:#?}", query_set);
        }
        Ok(())
    }

    fn equation_test_template<F, PC>(info: TestInfo) -> Result<(), PC::Error>
    where
        F: Field,
        PC: PolynomialCommitment<F>,
    {
        let TestInfo {
            num_iters,
            max_degree,
            supported_degree,
            num_polynomials,
            enforce_degree_bounds,
            max_num_queries,
            num_equations,
        } = info;

        let rng = &mut thread_rng();
        let max_degree =
            max_degree.unwrap_or(rand::distributions::Uniform::from(2..=64).sample(rng));
        let pp = PC::setup(max_degree, rng)?;

        for _ in 0..num_iters {
            let supported_degree = supported_degree
                .unwrap_or(rand::distributions::Uniform::from(1..=max_degree).sample(rng));
            assert!(
                max_degree >= supported_degree,
                "max_degree < supported_degree"
            );
            let mut polynomials = Vec::new();
            let mut degree_bounds = if enforce_degree_bounds {
                Some(Vec::new())
            } else {
                None
            };

            let mut labels = Vec::new();
            println!("Sampled supported degree");

            // Generate polynomials
            let num_points_in_query_set =
                rand::distributions::Uniform::from(1..=max_num_queries).sample(rng);
            for i in 0..num_polynomials {
                let label = format!("Test{}", i);
                labels.push(label.clone());
                let degree = rand::distributions::Uniform::from(1..=supported_degree).sample(rng);
                let poly = Polynomial::rand(degree, rng);

                let degree_bound = if let Some(degree_bounds) = &mut degree_bounds {
                    if rng.gen() {
                        let range = rand::distributions::Uniform::from(degree..=supported_degree);
                        let degree_bound = range.sample(rng);
                        degree_bounds.push(degree_bound);
                        Some(degree_bound)
                    } else {
                        None
                    }
                } else {
                    None
                };

                let hiding_bound = if num_points_in_query_set >= degree {
                    Some(degree)
                } else {
                    Some(num_points_in_query_set)
                };
                println!("Hiding bound: {:?}", hiding_bound);

                polynomials.push(LabeledPolynomial::new(
                    label,
                    poly,
                    degree_bound,
                    hiding_bound,
                ))
            }
            println!("supported degree: {:?}", supported_degree);
            println!("num_points_in_query_set: {:?}", num_points_in_query_set);
            println!("{:?}", degree_bounds);
            println!("{}", num_polynomials);
            println!("{}", enforce_degree_bounds);

            let (ck, vk) = PC::trim(
                &pp,
                supported_degree,
                supported_degree,
                degree_bounds.as_ref().map(|s| s.as_slice()),
            )?;
            println!("Trimmed");

            let (comms, rands) = PC::commit(&ck, &polynomials, Some(rng))?;

            // Let's construct our equations
            let mut linear_combinations = Vec::new();
            let mut query_set = QuerySet::new();
            let mut values = Evaluations::new();
            for i in 0..num_points_in_query_set {
                let point = F::rand(rng);
                for j in 0..num_equations.unwrap() {
                    let label = format!("query {} eqn {}", i, j);
                    let mut lc = LinearCombination::empty(label.clone());

                    let mut value = F::zero();
                    let should_have_degree_bounds: bool = rng.gen();
                    for (k, label) in labels.iter().enumerate() {
                        if should_have_degree_bounds {
                            value += &polynomials[k].evaluate(point);
                            lc.push((F::one(), label.to_string().into()));
                            break;
                        } else {
                            let poly = &polynomials[k];
                            if poly.degree_bound().is_some() {
                                continue;
                            } else {
                                assert!(poly.degree_bound().is_none());
                                let coeff = F::rand(rng);
                                value += &(coeff * poly.evaluate(point));
                                lc.push((coeff, label.to_string().into()));
                            }
                        }
                    }
                    values.insert((label.clone(), point), value);
                    if !lc.is_empty() {
                        linear_combinations.push(lc);
                        // Insert query
                        query_set.insert((label.clone(), (format!("{}", i), point)));
                    }
                }
            }
            if linear_combinations.is_empty() {
                continue;
            }
            println!("Generated query set");
            println!("Linear combinations: {:?}", linear_combinations);

            let opening_challenge = F::rand(rng);
            let proof = PC::open_combinations(
                &ck,
                &linear_combinations,
                &polynomials,
                &comms,
                &query_set,
                opening_challenge,
                &rands,
                Some(rng),
            )?;
            println!("Generated proof");
            let result = PC::check_combinations(
                &vk,
                &linear_combinations,
                &comms,
                &query_set,
                &values,
                &proof,
                opening_challenge,
                rng,
            )?;
            if !result {
                println!(
                    "Failed with {} polynomials, num_points_in_query_set: {:?}",
                    num_polynomials, num_points_in_query_set
                );
                println!("Degree of polynomials:",);
                for poly in polynomials {
                    println!("Degree: {:?}", poly.degree());
                }
            }
            assert!(
                result,
                "proof was incorrect, equations: {:#?}",
                linear_combinations
            );
        }
        Ok(())
    }

    pub fn constant_poly_test<F, PC>() -> Result<(), PC::Error>
        where
            F: Field,
            PC: PolynomialCommitment<F>,
    {
        let info = TestInfo {
            num_iters: 100,
            max_degree: None,
            supported_degree: Some(0),
            num_polynomials: 1,
            enforce_degree_bounds: false,
            max_num_queries: 1,
            ..Default::default()
        };
        test_template::<F, PC>(info)
    }

    pub fn single_poly_test<F, PC>() -> Result<(), PC::Error>
    where
        F: Field,
        PC: PolynomialCommitment<F>,
    {
        let info = TestInfo {
            num_iters: 100,
            max_degree: None,
            supported_degree: None,
            num_polynomials: 1,
            enforce_degree_bounds: false,
            max_num_queries: 1,
            ..Default::default()
        };
        test_template::<F, PC>(info)
    }

    pub fn linear_poly_degree_bound_test<F, PC>() -> Result<(), PC::Error>
    where
        F: Field,
        PC: PolynomialCommitment<F>,
    {
        let info = TestInfo {
            num_iters: 100,
            max_degree: Some(2),
            supported_degree: Some(1),
            num_polynomials: 1,
            enforce_degree_bounds: true,
            max_num_queries: 1,
            ..Default::default()
        };
        test_template::<F, PC>(info)
    }

    pub fn single_poly_degree_bound_test<F, PC>() -> Result<(), PC::Error>
    where
        F: Field,
        PC: PolynomialCommitment<F>,
    {
        let info = TestInfo {
            num_iters: 100,
            max_degree: None,
            supported_degree: None,
            num_polynomials: 1,
            enforce_degree_bounds: true,
            max_num_queries: 1,
            ..Default::default()
        };
        test_template::<F, PC>(info)
    }

    pub fn quadratic_poly_degree_bound_multiple_queries_test<F, PC>() -> Result<(), PC::Error>
    where
        F: Field,
        PC: PolynomialCommitment<F>,
    {
        let info = TestInfo {
            num_iters: 100,
            max_degree: Some(3),
            supported_degree: Some(2),
            num_polynomials: 1,
            enforce_degree_bounds: true,
            max_num_queries: 2,
            ..Default::default()
        };
        test_template::<F, PC>(info)
    }

    pub fn single_poly_degree_bound_multiple_queries_test<F, PC>() -> Result<(), PC::Error>
    where
        F: Field,
        PC: PolynomialCommitment<F>,
    {
        let info = TestInfo {
            num_iters: 100,
            max_degree: None,
            supported_degree: None,
            num_polynomials: 1,
            enforce_degree_bounds: true,
            max_num_queries: 2,
            ..Default::default()
        };
        test_template::<F, PC>(info)
    }

    pub fn two_polys_degree_bound_single_query_test<F, PC>() -> Result<(), PC::Error>
    where
        F: Field,
        PC: PolynomialCommitment<F>,
    {
        let info = TestInfo {
            num_iters: 100,
            max_degree: None,
            supported_degree: None,
            num_polynomials: 2,
            enforce_degree_bounds: true,
            max_num_queries: 1,
            ..Default::default()
        };
        test_template::<F, PC>(info)
    }

    pub fn full_end_to_end_test<F, PC>() -> Result<(), PC::Error>
    where
        F: Field,
        PC: PolynomialCommitment<F>,
    {
        let info = TestInfo {
            num_iters: 100,
            max_degree: None,
            supported_degree: None,
            num_polynomials: 10,
            enforce_degree_bounds: true,
            max_num_queries: 5,
            ..Default::default()
        };
        test_template::<F, PC>(info)
    }

    pub fn batch_check_batch_proof_test<F, PC>() -> Result<(), PC::Error>
        where
            F: Field,
            PC: PolynomialCommitment<F>,
    {
        let rng = &mut thread_rng();
        let max_degree = rand::distributions::Uniform::from(2..=64).sample(rng);

        let info = TestInfo {
            num_iters: 1,
            max_degree: Some(max_degree),
            supported_degree: None,
            num_polynomials: 10,
            enforce_degree_bounds: true,
            max_num_queries: 1, // Simulate having a multi poly multi point proof
            ..Default::default()
        };

        let pp = PC::setup(max_degree, rng)?;

        for num_proofs in 1..10 {
            // Generate all proofs and the data needed by the verifier to verify them
            let verifier_data_vec = vec![get_data_for_verifier::<F, PC>(info, Some(pp.clone())).unwrap(); num_proofs];

            let vk = &verifier_data_vec[0].vk;

            let mut comms = Vec::new();
            let mut query_sets = Vec::new();
            let mut evals = Vec::new();
            let mut proofs = Vec::new();
            let mut opening_challenges = Vec::new();

            verifier_data_vec.iter().for_each(|verifier_data| {
                assert_eq!(&verifier_data.vk, vk); // Vk should be equal for all proofs
                comms.push(verifier_data.comms.as_slice());
                query_sets.push(&verifier_data.query_set);
                evals.push(&verifier_data.values);
                proofs.push(&verifier_data.proof);
                opening_challenges.push(verifier_data.opening_challenge.clone());
            });

            assert!(PC::batch_check_batch_proofs(
                vk,
                comms,
                query_sets,
                evals,
                proofs,
                opening_challenges,
                rng
            )?)
        }

        Ok(())
    }

    pub fn full_end_to_end_equation_test<F, PC>() -> Result<(), PC::Error>
    where
        F: Field,
        PC: PolynomialCommitment<F>,
    {
        let info = TestInfo {
            num_iters: 100,
            max_degree: None,
            supported_degree: None,
            num_polynomials: 10,
            enforce_degree_bounds: true,
            max_num_queries: 5,
            num_equations: Some(10),
        };
        equation_test_template::<F, PC>(info)
    }

    pub fn single_equation_test<F, PC>() -> Result<(), PC::Error>
    where
        F: Field,
        PC: PolynomialCommitment<F>,
    {
        let info = TestInfo {
            num_iters: 100,
            max_degree: None,
            supported_degree: None,
            num_polynomials: 1,
            enforce_degree_bounds: false,
            max_num_queries: 1,
            num_equations: Some(1),
        };
        equation_test_template::<F, PC>(info)
    }

    pub fn two_equation_test<F, PC>() -> Result<(), PC::Error>
    where
        F: Field,
        PC: PolynomialCommitment<F>,
    {
        let info = TestInfo {
            num_iters: 100,
            max_degree: None,
            supported_degree: None,
            num_polynomials: 2,
            enforce_degree_bounds: false,
            max_num_queries: 1,
            num_equations: Some(2),
        };
        equation_test_template::<F, PC>(info)
    }

    pub fn two_equation_degree_bound_test<F, PC>() -> Result<(), PC::Error>
    where
        F: Field,
        PC: PolynomialCommitment<F>,
    {
        let info = TestInfo {
            num_iters: 100,
            max_degree: None,
            supported_degree: None,
            num_polynomials: 2,
            enforce_degree_bounds: true,
            max_num_queries: 1,
            num_equations: Some(2),
        };
        equation_test_template::<F, PC>(info)
    }
}<|MERGE_RESOLUTION|>--- conflicted
+++ resolved
@@ -374,58 +374,7 @@
         rng: &mut R,
     ) -> Result<bool, Self::Error>
     where
-<<<<<<< HEAD
-        Self::Commitment: 'a,
-    {
-        let commitments: BTreeMap<_, _> = commitments.into_iter().map(|c| (c.label(), c)).collect();
-        let mut query_to_labels_map = BTreeMap::new();
-        for (label, (point_label, point)) in query_set.iter() {
-            let labels = query_to_labels_map
-                .entry(point_label)
-                .or_insert((point, BTreeSet::new()));
-            labels.1.insert(label);
-        }
-
-        // Implicit assumption: proofs are order in same manner as queries in
-        // `query_to_labels_map`.
-        let proofs: Vec<_> = proof.clone().into();
-        assert_eq!(proofs.len(), query_to_labels_map.len());
-
-        let mut result = true;
-        for ((_point_label, (point, labels)), proof) in query_to_labels_map.into_iter().zip(proofs)
-        {
-            let mut comms: Vec<&'_ LabeledCommitment<_>> = Vec::new();
-            let mut values = Vec::new();
-            for label in labels.into_iter() {
-                let commitment = commitments.get(label).ok_or(Error::MissingPolynomial {
-                    label: label.to_string(),
-                })?;
-
-                let v_i =
-                    evaluations
-                        .get(&(label.clone(), *point))
-                        .ok_or(Error::MissingEvaluation {
-                            label: label.to_string(),
-                        })?;
-
-                comms.push(commitment);
-                values.push(*v_i);
-            }
-
-            let proof_time = start_timer!(|| "Checking per-query proof");
-            result &= Self::check_individual_opening_challenges(
-                vk,
-                comms,
-                *point,
-                values,
-                &proof,
-                opening_challenges,
-                Some(rng),
-            )?;
-            end_timer!(proof_time);
-        }
-        Ok(result)
-    }
+        Self::Commitment: 'a;
 
     /// Batch check batch proofs
     fn batch_check_batch_proofs<'a, R: RngCore>(
@@ -462,10 +411,6 @@
         Ok(result)
     }
 
-=======
-        Self::Commitment: 'a;
-    
->>>>>>> 83bf2117
     /// open_combinations but with individual challenges
     fn open_combinations_individual_opening_challenges<'a>(
         ck: &Self::CommitterKey,
