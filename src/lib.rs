--- conflicted
+++ resolved
@@ -1098,13 +1098,11 @@
         Ok(())
     }
 
-<<<<<<< HEAD
-    pub fn single_poly_test<G, PC, D>() -> Result<(), PC::Error>
-=======
-    pub fn constant_poly_test<F, PC>() -> Result<(), PC::Error>
+    pub fn constant_poly_test<G, PC, D>() -> Result<(), PC::Error>
         where
-            F: Field,
-            PC: PolynomialCommitment<F>,
+            G: AffineCurve,
+            PC: PolynomialCommitment<G>,
+            D: Digest,
     {
         let info = TestInfo {
             num_iters: 100,
@@ -1115,11 +1113,10 @@
             max_num_queries: 1,
             ..Default::default()
         };
-        test_template::<F, PC>(info)
-    }
-
-    pub fn single_poly_test<F, PC>() -> Result<(), PC::Error>
->>>>>>> 3eec3f4a
+        test_template::<G, PC, D>(info)
+    }
+
+    pub fn single_poly_test<G, PC, D>() -> Result<(), PC::Error>
     where
         G: AffineCurve,
         PC: PolynomialCommitment<G>,
