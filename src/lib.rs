--- conflicted
+++ resolved
@@ -77,13 +77,13 @@
     type UniversalParams: PCUniversalParams;
     /// The committer key for the scheme; used to commit to a polynomial and then
     /// open the commitment to produce an evaluation proof.
-    type CommitterKey: PCCommitterKey + algebra::FromBytes + algebra::ToBytes;
+    type CommitterKey: PCCommitterKey;
     /// The verifier key for the scheme; used to check an evaluation proof.
-    type VerifierKey: PCVerifierKey + algebra::FromBytes + algebra::ToBytes;
+    type VerifierKey: PCVerifierKey;
     /// The prepared verifier key for the scheme; used to check an evaluation proof.
     type PreparedVerifierKey: PCPreparedVerifierKey<Self::VerifierKey> + Clone;
     /// The commitment to a polynomial.
-    type Commitment: PCCommitment + Default + algebra::FromBytes + algebra::ToBytes;
+    type Commitment: PCCommitment + Default;
     /// The prepared commitment to a polynomial.
     type PreparedCommitment: PCPreparedCommitment<Self::Commitment>;
     /// The commitment randomness.
@@ -335,10 +335,6 @@
         evaluations: &Evaluations<F>,
         proof: &Self::BatchProof,
         opening_challenges: &dyn Fn(u64) -> F,
-<<<<<<< HEAD
-=======
-        rng: &mut R,
->>>>>>> a572544d
     ) -> Result<bool, Self::Error>
         where
             Self::Commitment: 'a;
@@ -512,10 +508,6 @@
     use crate::*;
     use algebra::Field;
     use rand::{distributions::Distribution, Rng, thread_rng};
-<<<<<<< HEAD
-=======
-    use std::marker::PhantomData;
->>>>>>> a572544d
 
     #[derive(Copy, Clone, Default)]
     struct TestInfo {
@@ -534,160 +526,6 @@
             F: Field,
             PC: PolynomialCommitment<F>,
     {
-<<<<<<< HEAD
-=======
-        let TestInfo {
-            max_degree,
-            supported_degree,
-            num_polynomials,
-            enforce_degree_bounds,
-            max_num_queries,
-            segmented,
-            ..
-        } = info;
-
-        let rng = &mut thread_rng();
-        let max_degree =
-            max_degree.unwrap_or(rand::distributions::Uniform::from(2..=64).sample(rng));
-        let pp = if pp.is_some() { pp.unwrap() } else { PC::setup(max_degree, rng)? };
-
-        let supported_degree = match supported_degree {
-            Some(0) => 0,
-            Some(d) => d,
-            None => rand::distributions::Uniform::from(1..=max_degree).sample(rng)
-        };
-        assert!(
-            max_degree >= supported_degree,
-            "max_degree < supported_degree"
-        );
-        println!("Max degree: {}", max_degree);
-        println!("Supported degree: {}", supported_degree);
-        let mut polynomials = Vec::new();
-        let mut degree_bounds = if enforce_degree_bounds {
-            Some(Vec::new())
-        } else {
-            None
-        };
-
-        let seg_mul = rand::distributions::Uniform::from(5..=15).sample(rng);
-        let mut labels = Vec::new();
-        println!("Sampled supported degree");
-
-        // Generate polynomials
-        let num_points_in_query_set =
-            rand::distributions::Uniform::from(1..=max_num_queries).sample(rng);
-        for i in 0..num_polynomials {
-            let label = format!("Test{}", i);
-            labels.push(label.clone());
-            let degree;
-            if segmented {
-                degree = if supported_degree > 0 {
-                    rand::distributions::Uniform::from(1..=supported_degree).sample(rng)
-                } else {
-                    0
-                } * seg_mul;
-            } else {
-                degree = if supported_degree > 0 {
-                    rand::distributions::Uniform::from(1..=supported_degree).sample(rng)
-                } else {
-                    0
-                };
-            }
-            println!("Degree: {:?}", degree);
-            let poly = Polynomial::rand(degree, rng);
-
-            let degree_bound = if let Some(degree_bounds) = &mut degree_bounds {
-                let degree_bound;
-                if segmented {
-                    degree_bound = degree;
-                } else {
-                    let range = rand::distributions::Uniform::from(degree..=supported_degree);
-                    degree_bound = range.sample(rng);
-                }
-                degree_bounds.push(degree_bound);
-                Some(degree_bound)
-            } else {
-                None
-            };
-            println!("Degree bound: {:?}", degree_bound);
-
-            let hiding_bound = if num_points_in_query_set >= degree {
-                Some(degree)
-            } else {
-                Some(num_points_in_query_set)
-            };
-            println!("Hiding bound: {:?}", hiding_bound);
-
-            polynomials.push(LabeledPolynomial::new(
-                label,
-                poly,
-                degree_bound,
-                hiding_bound,
-            ))
-        }
-        let supported_hiding_bound = polynomials
-            .iter()
-            .map(|p| p.hiding_bound().unwrap_or(0))
-            .max()
-            .unwrap_or(0);
-        println!("supported degree: {:?}", supported_degree);
-        println!("supported hiding bound: {:?}", supported_hiding_bound);
-        println!("num_points_in_query_set: {:?}", num_points_in_query_set);
-        let (ck, vk) = PC::trim(
-            &pp,
-            supported_degree,
-            supported_hiding_bound,
-            degree_bounds.as_ref().map(|s| s.as_slice()),
-        )?;
-        println!("Trimmed");
-
-        let (comms, rands) = PC::commit(&ck, &polynomials, Some(rng))?;
-
-        // Construct query set
-        let mut query_set = QuerySet::new();
-        let mut values = Evaluations::new();
-        // let mut point = F::one();
-        for _ in 0..num_points_in_query_set {
-            let point = F::rand(rng);
-            for (i, label) in labels.iter().enumerate() {
-                query_set.insert((label.clone(), (format!("{}", i), point)));
-                let value = polynomials[i].evaluate(point);
-                values.insert((label.clone(), point), value);
-            }
-        }
-        println!("Generated query set");
-
-        let opening_challenge = F::rand(rng);
-        let proof = PC::batch_open(
-            &ck,
-            &polynomials,
-            &comms,
-            &query_set,
-            opening_challenge,
-            &rands,
-            Some(rng),
-        )?;
-
-        Ok(VerifierData {
-            vk,
-            comms,
-            query_set,
-            values,
-            proof,
-            opening_challenge,
-            polynomials,
-            num_polynomials,
-            num_points_in_query_set,
-            _m: PhantomData,
-        })
-    }
-
-    pub fn bad_degree_bound_test<F, PC>() -> Result<(), PC::Error>
-        where
-            F: Field,
-            PC: PolynomialCommitment<F>,
-    {
->>>>>>> a572544d
         let rng = &mut thread_rng();
         let max_degree = 100;
         let pp = PC::setup(max_degree)?;
@@ -1165,9 +1003,9 @@
     }
 
     pub fn two_poly_four_points_test<F, PC>() -> Result<(), PC::Error>
-        where
-            F: Field,
-            PC: PolynomialCommitment<F>,
+    where
+        F: Field,
+        PC: PolynomialCommitment<F>,
     {
         let info = TestInfo {
             num_iters: 1,
