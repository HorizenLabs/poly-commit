//! A crate for polynomial commitment schemes.
#![deny(unused_import_braces, unused_qualifications, trivial_casts)]
#![deny(trivial_numeric_casts, private_in_public, variant_size_differences)]
#![deny(stable_features, unreachable_pub, non_shorthand_field_patterns)]
#![deny(unused_attributes, unused_mut)]
#![deny(missing_docs)]
#![deny(unused_imports)]
#![deny(renamed_and_removed_lints, stable_features, unused_allocation)]
#![deny(unused_comparisons, bare_trait_objects, unused_must_use, const_err)]
#![forbid(unsafe_code)]

#[macro_use]
extern crate derivative;
#[macro_use]
extern crate bench_utils;

use algebra::Field;
pub use algebra_utils::fft::DensePolynomial as Polynomial;
use std::iter::FromIterator;
use rand_core::RngCore;

/// Implements a Fiat-Shamir based Rng that allows one to incrementally update
/// the seed based on new messages in the proof transcript.
pub mod rng;

use std::{
    collections::{BTreeMap, BTreeSet},
    rc::Rc,
    string::{String, ToString},
    vec::Vec,
};

/// Data structures used by a polynomial commitment scheme.
pub mod data_structures;
pub use data_structures::*;

/// Errors pertaining to query sets.
pub mod error;
pub use error::*;

use crate::rng::FiatShamirRng;

/// A random number generator that bypasses some limitations of the Rust borrow
/// checker.
pub mod optional_rng;

/// A polynomial commitment scheme based on the hardness of the
/// discrete logarithm problem in prime-order groups.
/// The construction is detailed in [[BCMS20]][pcdas].
///
/// [pcdas]: https://eprint.iacr.org/2020/499
pub mod ipa_pc;

/// `QuerySet` is the set of queries that are to be made to a set of labeled polynomials/equations
/// `p` that have previously been committed to. Each element of a `QuerySet` is a pair of
/// `(label, (point_label, point))`, where `label` is the label of a polynomial in `p`,
/// `point_label` is the label for the point (e.g., "beta"), and  and `point` is the field element
/// that `p[label]` is to be queried at.
pub type QuerySet<'a, F> = BTreeSet<(String, (String, F))>;

/// `Evaluations` is the result of querying a set of labeled polynomials or equations
/// `p` at a `QuerySet` `Q`. It maps each element of `Q` to the resulting evaluation.
/// That is, if `(label, query)` is an element of `Q`, then `evaluation.get((label, query))`
/// should equal `p[label].evaluate(query)`.
pub type Evaluations<'a, F> = BTreeMap<(String, F), F>;

/// A proof of satisfaction of linear combinations.
#[derive(Clone)]
pub struct BatchLCProof<F: Field, PC: PolynomialCommitment<F>> {
    /// Evaluation proof.
    pub proof: PC::BatchProof,
    /// Evaluations required to verify the proof.
    pub evals: Option<Vec<F>>,
}

/// Describes the interface for a polynomial commitment scheme that allows
/// a sender to commit to multiple polynomials and later provide a succinct proof
/// of evaluation for the corresponding commitments at a query set `Q`, while
/// enforcing per-polynomial degree bounds.
pub trait PolynomialCommitment<F: Field>: Sized {
    /// The universal parameters for the commitment scheme. These are "trimmed"
    /// down to `Self::CommitterKey` and `Self::VerifierKey` by `Self::trim`.
    type UniversalParams: PCUniversalParams;
    /// The committer key for the scheme; used to commit to a polynomial and then
    /// open the commitment to produce an evaluation proof.
    type CommitterKey: PCCommitterKey;
    /// The verifier key for the scheme; used to check an evaluation proof.
    type VerifierKey: PCVerifierKey;
    /// The prepared verifier key for the scheme; used to check an evaluation proof.
    type PreparedVerifierKey: PCPreparedVerifierKey<Self::VerifierKey> + Clone;
    /// The commitment to a polynomial.
    type Commitment: PCCommitment + Default + algebra::ToBytes;
    /// The prepared commitment to a polynomial.
    type PreparedCommitment: PCPreparedCommitment<Self::Commitment>;
    /// The commitment randomness.
    type Randomness: PCRandomness;
    /// The evaluation proof for a single point.
    type Proof: PCProof + Clone;
    /// The evaluation proof for a query set.
    type BatchProof: BatchPCProof + Clone;
    /// The error type for the scheme.
    type Error: std::error::Error + From<Error>;
    /// Source of random data
    type RandomOracle: FiatShamirRng;
    /// Constructs public parameters when given as input the maximum degree `degree`
    /// for the polynomial commitment scheme.
    fn setup(
        max_degree: usize,
    ) -> Result<Self::UniversalParams, Self::Error>;

    /// Specializes the public parameters for polynomials up to the given `supported_degree`
    /// and for enforcing degree bounds in the range `1..=supported_degree`.
    fn trim(
        pp: &Self::UniversalParams,
        supported_degree: usize,
    ) -> Result<(Self::CommitterKey, Self::VerifierKey), Self::Error>;

    /// Outputs a commitments to `polynomials`. If `polynomials[i].is_hiding()`,
    /// then the `i`-th commitment is hiding up to `polynomials.hiding_bound()` queries.
    /// `rng` should not be `None` if `polynomials[i].is_hiding() == true` for any `i`.
    ///
    /// If for some `i`, `polynomials[i].is_hiding() == false`, then the
    /// corresponding randomness is `Self::Randomness::empty()`.
    ///
    /// If for some `i`, `polynomials[i].degree_bound().is_some()`, then that
    /// polynomial will have the corresponding degree bound enforced.
    fn commit<'a>(
        ck: &Self::CommitterKey,
        polynomials: impl IntoIterator<Item = &'a LabeledPolynomial<F>>,
        rng: Option<&mut dyn RngCore>,
    ) -> Result<
        (
            Vec<LabeledCommitment<Self::Commitment>>,
            Vec<LabeledRandomness<Self::Randomness>>,
        ),
        Self::Error,
    >;

    /// On input a list of labeled polynomials and a query point, `open` outputs a proof of evaluation
    /// of the polynomials at the query point.
    fn open<'a>(
        ck: &Self::CommitterKey,
        labeled_polynomials: impl IntoIterator<Item = &'a LabeledPolynomial<F>>,
        commitments: impl IntoIterator<Item = &'a LabeledCommitment<Self::Commitment>>,
        point: F,
        rands: impl IntoIterator<Item = &'a LabeledRandomness<Self::Randomness>>,
        rng: Option<&mut dyn RngCore>,
        fs_rng: &mut Self::RandomOracle,
    ) -> Result<Self::Proof, Self::Error>
        where
            Self::Randomness: 'a,
            Self::Commitment: 'a,
    {
        Self::open_individual_opening_challenges(
            ck,
            labeled_polynomials,
            commitments,
            point,
            rands,
            rng,
            fs_rng,
        )
    }

    /// On input a list of labeled polynomials and a query set, `open` outputs a proof of evaluation
    /// of the polynomials at the points in the query set.
    fn batch_open<'a>(
        ck: &Self::CommitterKey,
        labeled_polynomials: impl IntoIterator<Item = &'a LabeledPolynomial<F>>,
        commitments: impl IntoIterator<Item = &'a LabeledCommitment<Self::Commitment>>,
        query_set: &QuerySet<F>,
        rands: impl IntoIterator<Item = &'a LabeledRandomness<Self::Randomness>>,
        rng: Option<&mut dyn RngCore>,
        fs_rng: &mut Self::RandomOracle,
    ) -> Result<Self::BatchProof, Self::Error>
        where
            Self::Randomness: 'a,
            Self::Commitment: 'a,
    {
        Self::batch_open_individual_opening_challenges(
            ck,
            labeled_polynomials,
            commitments,
            query_set,
            rands,
            rng,
            fs_rng,
        )
    }

    /// Verifies that `values` are the evaluations at `point` of the polynomials
    /// committed inside `commitments`.
    fn check<'a>(
        vk: &Self::VerifierKey,
        commitments: impl IntoIterator<Item = &'a LabeledCommitment<Self::Commitment>>,
        point: F,
        values: impl IntoIterator<Item = F>,
        proof: &Self::Proof,
<<<<<<< HEAD
        opening_challenge: F,
=======
        rng: Option<&mut dyn RngCore>,
        fs_rng: &mut Self::RandomOracle,
>>>>>>> 21fe85cc
    ) -> Result<bool, Self::Error>
        where
            Self::Commitment: 'a,
    {
        Self::check_individual_opening_challenges(
            vk,
            commitments,
            point,
            values,
            proof,
<<<<<<< HEAD
            &opening_challenges,
=======
            rng,
            fs_rng,
>>>>>>> 21fe85cc
        )
    }

    /// Checks that `values` are the true evaluations at `query_set` of the polynomials
    /// committed in `labeled_commitments`.
    fn batch_check<'a>(
        vk: &Self::VerifierKey,
        commitments: impl IntoIterator<Item = &'a LabeledCommitment<Self::Commitment>>,
        query_set: &QuerySet<F>,
        evaluations: &Evaluations<F>,
        proof: &Self::BatchProof,
<<<<<<< HEAD
        opening_challenge: F,
=======
        rng: &mut R,
        fs_rng: &mut Self::RandomOracle,
>>>>>>> 21fe85cc
    ) -> Result<bool, Self::Error>
        where
            Self::Commitment: 'a,
    {
        Self::batch_check_individual_opening_challenges(
            vk,
            commitments,
            query_set,
            evaluations,
            proof,
<<<<<<< HEAD
            &opening_challenges,
=======
            rng,
            fs_rng,
>>>>>>> 21fe85cc
        )
    }

    /// On input a list of polynomials, linear combinations of those polynomials,
    /// and a query set, `open_combination` outputs a proof of evaluation of
    /// the combinations at the points in the query set.
    fn open_combinations<'a>(
        ck: &Self::CommitterKey,
        linear_combinations: impl IntoIterator<Item = &'a LinearCombination<F>>,
        polynomials: impl IntoIterator<Item = &'a LabeledPolynomial<F>>,
        commitments: impl IntoIterator<Item = &'a LabeledCommitment<Self::Commitment>>,
        query_set: &QuerySet<F>,
        rands: impl IntoIterator<Item = &'a LabeledRandomness<Self::Randomness>>,
        rng: Option<&mut dyn RngCore>,
        fs_rng: &mut Self::RandomOracle,
    ) -> Result<BatchLCProof<F, Self>, Self::Error>
        where
            Self::Randomness: 'a,
            Self::Commitment: 'a,
    {
        Self::open_combinations_individual_opening_challenges(
            ck,
            linear_combinations,
            polynomials,
            commitments,
            query_set,
            rands,
            rng,
            fs_rng,
        )
    }

    /// Checks that `evaluations` are the true evaluations at `query_set` of the
    /// linear combinations of polynomials committed in `commitments`.
    fn check_combinations<'a>(
        vk: &Self::VerifierKey,
        linear_combinations: impl IntoIterator<Item = &'a LinearCombination<F>>,
        commitments: impl IntoIterator<Item = &'a LabeledCommitment<Self::Commitment>>,
        eqn_query_set: &QuerySet<F>,
        eqn_evaluations: &Evaluations<F>,
        proof: &BatchLCProof<F, Self>,
<<<<<<< HEAD
        opening_challenge: F,
=======
        rng: &mut R,
        fs_rng: &mut Self::RandomOracle,
>>>>>>> 21fe85cc
    ) -> Result<bool, Self::Error>
        where
            Self::Commitment: 'a,
    {
        Self::check_combinations_individual_opening_challenges(
            vk,
            linear_combinations,
            commitments,
            eqn_query_set,
            eqn_evaluations,
            proof,
<<<<<<< HEAD
            &opening_challenges,
=======
            rng,
            fs_rng,
>>>>>>> 21fe85cc
        )
    }

    /// open but with individual challenges
    fn open_individual_opening_challenges<'a>(
        ck: &Self::CommitterKey,
        labeled_polynomials: impl IntoIterator<Item = &'a LabeledPolynomial<F>>,
        commitments: impl IntoIterator<Item = &'a LabeledCommitment<Self::Commitment>>,
        point: F,
        rands: impl IntoIterator<Item = &'a LabeledRandomness<Self::Randomness>>,
        rng: Option<&mut dyn RngCore>,
        fs_rng: &mut Self::RandomOracle,
    ) -> Result<Self::Proof, Self::Error>
        where
            Self::Randomness: 'a,
            Self::Commitment: 'a;

    /// batch_open with individual challenges
    fn batch_open_individual_opening_challenges<'a>(
        ck: &Self::CommitterKey,
        labeled_polynomials: impl IntoIterator<Item = &'a LabeledPolynomial<F>>,
        commitments: impl IntoIterator<Item = &'a LabeledCommitment<Self::Commitment>>,
        query_set: &QuerySet<F>,
        rands: impl IntoIterator<Item = &'a LabeledRandomness<Self::Randomness>>,
        rng: Option<&mut dyn RngCore>,
        fs_rng: &mut Self::RandomOracle,
    ) -> Result<Self::BatchProof, Self::Error>
        where
            Self::Randomness: 'a,
            Self::Commitment: 'a;

    /// check but with individual challenges
    fn check_individual_opening_challenges<'a>(
        vk: &Self::VerifierKey,
        commitments: impl IntoIterator<Item = &'a LabeledCommitment<Self::Commitment>>,
        point: F,
        values: impl IntoIterator<Item = F>,
        proof: &Self::Proof,
<<<<<<< HEAD
        opening_challenges: &dyn Fn(u64) -> F,
=======
        rng: Option<&mut dyn RngCore>,
        fs_rng: &mut Self::RandomOracle,
>>>>>>> 21fe85cc
    ) -> Result<bool, Self::Error>
        where
            Self::Commitment: 'a;

    /// batch_check but with individual challenges
    fn batch_check_individual_opening_challenges<'a>(
        vk: &Self::VerifierKey,
        commitments: impl IntoIterator<Item = &'a LabeledCommitment<Self::Commitment>>,
        query_set: &QuerySet<F>,
        evaluations: &Evaluations<F>,
        proof: &Self::BatchProof,
<<<<<<< HEAD
        opening_challenges: &dyn Fn(u64) -> F,
=======
        rng: &mut R,
        fs_rng: &mut Self::RandomOracle,
>>>>>>> 21fe85cc
    ) -> Result<bool, Self::Error>
        where
            Self::Commitment: 'a;

    /// open_combinations but with individual challenges
    fn open_combinations_individual_opening_challenges<'a>(
        ck: &Self::CommitterKey,
        linear_combinations: impl IntoIterator<Item = &'a LinearCombination<F>>,
        polynomials: impl IntoIterator<Item = &'a LabeledPolynomial<F>>,
        commitments: impl IntoIterator<Item = &'a LabeledCommitment<Self::Commitment>>,
        query_set: &QuerySet<F>,
        rands: impl IntoIterator<Item = &'a LabeledRandomness<Self::Randomness>>,
        rng: Option<&mut dyn RngCore>,
        fs_rng: &mut Self::RandomOracle,
    ) -> Result<BatchLCProof<F, Self>, Self::Error>
        where
            Self::Randomness: 'a,
            Self::Commitment: 'a,
    {
        let linear_combinations: Vec<_> = linear_combinations.into_iter().collect();
        let polynomials: Vec<_> = polynomials.into_iter().collect();
        let poly_query_set =
            lc_query_set_to_poly_query_set(linear_combinations.iter().copied(), query_set);
        let poly_evals = evaluate_query_set(polynomials.iter().copied(), &poly_query_set);
        let proof = Self::batch_open_individual_opening_challenges(
            ck,
            polynomials,
            commitments,
            &poly_query_set,
            rands,
            rng,
            fs_rng,
        )?;
        Ok(BatchLCProof {
            proof,
            evals: Some(poly_evals.values().copied().collect()),
        })
    }

    /// check_combinations with individual challenges
    fn check_combinations_individual_opening_challenges<'a>(
        vk: &Self::VerifierKey,
        linear_combinations: impl IntoIterator<Item = &'a LinearCombination<F>>,
        commitments: impl IntoIterator<Item = &'a LabeledCommitment<Self::Commitment>>,
        eqn_query_set: &QuerySet<F>,
        eqn_evaluations: &Evaluations<F>,
        proof: &BatchLCProof<F, Self>,
<<<<<<< HEAD
        opening_challenges: &dyn Fn(u64) -> F,
=======
        rng: &mut R,
        fs_rng: &mut Self::RandomOracle,
>>>>>>> 21fe85cc
    ) -> Result<bool, Self::Error>
        where
            Self::Commitment: 'a,
    {
        let BatchLCProof { proof, evals } = proof;

        let lc_s = BTreeMap::from_iter(linear_combinations.into_iter().map(|lc| (lc.label(), lc)));

        let poly_query_set = lc_query_set_to_poly_query_set(lc_s.values().copied(), eqn_query_set);
        let poly_evals = Evaluations::from_iter(
            poly_query_set
                .iter()
                .map(|(_, point)| point)
                .cloned()
                .zip(evals.clone().unwrap()),
        );

        for &(ref lc_label, (_, point)) in eqn_query_set {
            if let Some(lc) = lc_s.get(lc_label) {
                let claimed_rhs = *eqn_evaluations.get(&(lc_label.clone(), point)).ok_or(
                    Error::MissingEvaluation {
                        label: lc_label.to_string(),
                    },
                )?;

                let mut actual_rhs = F::zero();

                for (coeff, label) in lc.iter() {
                    let eval = match label {
                        LCTerm::One => F::one(),
                        LCTerm::PolyLabel(l) => *poly_evals
                            .get(&(l.clone().into(), point))
                            .ok_or(Error::MissingEvaluation { label: l.clone() })?,
                    };

                    actual_rhs += &(*coeff * eval);
                }
                if claimed_rhs != actual_rhs {
                    eprintln!("Claimed evaluation of {} is incorrect", lc.label());
                    return Ok(false);
                }
            }
        }

        let pc_result = Self::batch_check_individual_opening_challenges(
            vk,
            commitments,
            &poly_query_set,
            &poly_evals,
            proof,
<<<<<<< HEAD
            opening_challenges,
=======
            rng,
            fs_rng,
>>>>>>> 21fe85cc
        )?;

        if !pc_result {
            eprintln!("Evaluation proofs failed to verify");
            return Ok(false);
        }

        Ok(true)
    }
}

/// Evaluate the given polynomials at `query_set`.
pub fn evaluate_query_set<'a, F: Field>(
    polys: impl IntoIterator<Item = &'a LabeledPolynomial<F>>,
    query_set: &QuerySet<'a, F>,
) -> Evaluations<'a, F> {
    let polys = BTreeMap::from_iter(polys.into_iter().map(|p| (p.label(), p)));
    let mut evaluations = Evaluations::new();
    for (label, (_, point)) in query_set {
        let poly = polys
            .get(label)
            .expect("polynomial in evaluated lc is not found");
        let eval = poly.evaluate(*point);
        evaluations.insert((label.clone(), *point), eval);
    }
    evaluations
}

/// Evaluate the given polynomials at `query_set` and returns a Vec<((poly_label, point_label), eval)>)
pub fn evaluate_query_set_to_vec<'a, F: Field>(
    polys: impl IntoIterator<Item = &'a LabeledPolynomial<F>>,
    query_set: &QuerySet<'a, F>,
) -> Vec<((String, String), F)>
{
    // use std::{
    //     collections::BTreeMap,
    //     iter::FromIterator,
    // };
    let polys = BTreeMap::from_iter(polys.into_iter().map(|p| (p.label(), p)));
    let mut v = Vec::new();
    for (label, (point_label, point)) in query_set {
        let poly = polys
            .get(label)
            .expect("polynomial in evaluated lc is not found");
        let eval = poly.evaluate(*point);
        v.push(((label.clone(), point_label.clone()), eval));
    }
    v
}

fn lc_query_set_to_poly_query_set<'a, F: 'a + Field>(
    linear_combinations: impl IntoIterator<Item = &'a LinearCombination<F>>,
    query_set: &QuerySet<F>,
) -> QuerySet<'a, F> {
    let mut poly_query_set = QuerySet::new();
    let lc_s = linear_combinations.into_iter().map(|lc| (lc.label(), lc));
    let linear_combinations = BTreeMap::from_iter(lc_s);
    for (lc_label, (point_label, point)) in query_set {
        if let Some(lc) = linear_combinations.get(lc_label) {
            for (_, poly_label) in lc.iter().filter(|(_, l)| !l.is_one()) {
                if let LCTerm::PolyLabel(l) = poly_label {
                    poly_query_set.insert((l.into(), (point_label.clone(), *point)));
                }
            }
        }
    }
    poly_query_set
}

#[cfg(test)]
pub mod tests {
    use crate::*;
    use algebra::Field;
    use rand::{distributions::Distribution, Rng, thread_rng};

    #[derive(Copy, Clone, Default)]
    struct TestInfo {
        num_iters: usize,
        max_degree: Option<usize>,
        supported_degree: Option<usize>,
        num_polynomials: usize,
        enforce_degree_bounds: bool,
        max_num_queries: usize,
        num_equations: Option<usize>,
        segmented: bool
    }

<<<<<<< HEAD
=======
    #[derive(Derivative)]
    #[derivative(Clone(bound = ""))]
    struct VerifierData<'a, F: Field, PC: PolynomialCommitment<F>> {
        vk:                      PC::VerifierKey,
        comms:                   Vec<LabeledCommitment<PC::Commitment>>,
        query_set:               QuerySet<'a, F>,
        values:                  Evaluations<'a, F>,
        proof:                   PC::BatchProof,
        polynomials:             Vec<LabeledPolynomial<F>>,
        num_polynomials:         usize,
        num_points_in_query_set: usize,
        _m:                      PhantomData<&'a F>, // To avoid compilation issue 'a
    }

    fn get_data_for_verifier<'a, F, PC>(
        info: TestInfo,
        pp: Option<PC::UniversalParams>
    ) -> Result<VerifierData<'a, F, PC>, PC::Error>
        where
            F: Field,
            PC: PolynomialCommitment<F>,
    {
        let TestInfo {
            max_degree,
            supported_degree,
            num_polynomials,
            enforce_degree_bounds,
            max_num_queries,
            segmented,
            ..
        } = info;

        let rng = &mut thread_rng();
        let max_degree =
            max_degree.unwrap_or(rand::distributions::Uniform::from(2..=64).sample(rng));
        let pp = if pp.is_some() { pp.unwrap() } else { PC::setup(max_degree, rng)? };

        let supported_degree = match supported_degree {
            Some(0) => 0,
            Some(d) => d,
            None => rand::distributions::Uniform::from(1..=max_degree).sample(rng)
        };
        assert!(
            max_degree >= supported_degree,
            "max_degree < supported_degree"
        );
        println!("Max degree: {}", max_degree);
        println!("Supported degree: {}", supported_degree);
        let mut polynomials = Vec::new();
        let mut degree_bounds = if enforce_degree_bounds {
            Some(Vec::new())
        } else {
            None
        };

        let seg_mul = rand::distributions::Uniform::from(5..=15).sample(rng);
        let mut labels = Vec::new();
        println!("Sampled supported degree");

        // Generate polynomials
        let num_points_in_query_set =
            rand::distributions::Uniform::from(1..=max_num_queries).sample(rng);
        for i in 0..num_polynomials {
            let label = format!("Test{}", i);
            labels.push(label.clone());
            let degree;
            if segmented {
                degree = if supported_degree > 0 {
                    rand::distributions::Uniform::from(1..=supported_degree).sample(rng)
                } else {
                    0
                } * seg_mul;
            } else {
                degree = if supported_degree > 0 {
                    rand::distributions::Uniform::from(1..=supported_degree).sample(rng)
                } else {
                    0
                };
            }
            println!("Degree: {:?}", degree);
            let poly = Polynomial::rand(degree, rng);

            let degree_bound = if let Some(degree_bounds) = &mut degree_bounds {
                let degree_bound;
                if segmented {
                    degree_bound = degree;
                } else {
                    let range = rand::distributions::Uniform::from(degree..=supported_degree);
                    degree_bound = range.sample(rng);
                }
                degree_bounds.push(degree_bound);
                Some(degree_bound)
            } else {
                None
            };
            println!("Degree bound: {:?}", degree_bound);

            let hiding_bound;
            let range = rand::distributions::Uniform::from(0..=1);
            if range.sample(rng) > 0 {
                hiding_bound = if num_points_in_query_set >= degree {
                    Some(degree)
                } else {
                    Some(num_points_in_query_set)
                };
            } else {
                hiding_bound = None;
            }
            println!("Hiding bound: {:?}", hiding_bound);

            polynomials.push(LabeledPolynomial::new(
                label,
                poly,
                degree_bound,
                hiding_bound,
            ))
        }
        let supported_hiding_bound = polynomials
            .iter()
            .map(|p| p.hiding_bound().unwrap_or(0))
            .max()
            .unwrap_or(0);
        println!("supported degree: {:?}", supported_degree);
        println!("supported hiding bound: {:?}", supported_hiding_bound);
        println!("num_points_in_query_set: {:?}", num_points_in_query_set);
        let (ck, vk) = PC::trim(
            &pp,
            supported_degree,
            supported_hiding_bound,
            degree_bounds.as_ref().map(|s| s.as_slice()),
        )?;
        println!("Trimmed");

        let (comms, rands) = PC::commit(&ck, &polynomials, Some(rng))?;

        // Construct query set
        let mut query_set = QuerySet::new();
        let mut values = Evaluations::new();
        // let mut point = F::one();
        for _ in 0..num_points_in_query_set {
            let point = F::rand(rng);
            for (i, label) in labels.iter().enumerate() {
                query_set.insert((label.clone(), (format!("{}", i), point)));
                let value = polynomials[i].evaluate(point);
                values.insert((label.clone(), point), value);
            }
        }
        println!("Generated query set");

        let mut fs_rng = PC::RandomOracle::new();
        let proof = PC::batch_open(
            &ck,
            &polynomials,
            &comms,
            &query_set,
            &rands,
            Some(rng),
            &mut fs_rng,
        )?;

        Ok(VerifierData {
            vk,
            comms,
            query_set,
            values,
            proof,
            polynomials,
            num_polynomials,
            num_points_in_query_set,
            _m: PhantomData,
        })
    }

>>>>>>> 21fe85cc
    pub fn bad_degree_bound_test<F, PC>() -> Result<(), PC::Error>
        where
            F: Field,
            PC: PolynomialCommitment<F>,
    {
        let rng = &mut thread_rng();
        let max_degree = 100;
        let pp = PC::setup(max_degree)?;

        for _ in 0..10 {
            let supported_degree = rand::distributions::Uniform::from(1..=max_degree).sample(rng);
            assert!(
                max_degree >= supported_degree,
                "max_degree < supported_degree"
            );

            let mut labels = Vec::new();
            let mut polynomials = Vec::new();
            let mut degree_bounds = Vec::new();

            for i in 0..10 {
                let label = format!("Test{}", i);
                labels.push(label.clone());
                let poly = Polynomial::rand(supported_degree, rng);

                let degree_bound = 1usize;
                let hiding_bound = Some(1);
                degree_bounds.push(degree_bound);

                polynomials.push(LabeledPolynomial::new(
                    label,
                    poly,
                    Some(degree_bound),
                    hiding_bound,
                ))
            }

            let supported_hiding_bound = polynomials
                .iter()
                .map(|p| p.hiding_bound().unwrap_or(0))
                .max()
                .unwrap_or(0);
            println!("supported degree: {:?}", supported_degree);
            println!("supported hiding bound: {:?}", supported_hiding_bound);
            let (ck, vk) = PC::trim(
                &pp,
                supported_degree,
            )?;
            println!("Trimmed");

            let (comms, rands) = PC::commit(&ck, &polynomials, Some(rng))?;

            let mut query_set = QuerySet::new();
            let mut values = Evaluations::new();
            let point = F::rand(rng);
            for (i, label) in labels.iter().enumerate() {
                query_set.insert((label.clone(), (format!("{}", i), point)));
                let value = polynomials[i].evaluate(point);
                values.insert((label.clone(), point), value);
            }
            println!("Generated query set");

            let mut fs_rng = PC::RandomOracle::new();
            let proof = PC::batch_open(
                &ck,
                &polynomials,
                &comms,
                &query_set,
                &rands,
                Some(rng),
                &mut fs_rng,
            )?;
            let mut fs_rng = PC::RandomOracle::new();
            let result = PC::batch_check(
                &vk,
                &comms,
                &query_set,
                &values,
                &proof,
<<<<<<< HEAD
                opening_challenge,
=======
                rng,
                &mut fs_rng
>>>>>>> 21fe85cc
            )?;
            assert!(result, "proof was incorrect, Query set: {:#?}", query_set);
        }
        Ok(())
    }

    fn test_template<F, PC>(info: TestInfo) -> Result<(), PC::Error>
        where
            F: Field,
            PC: PolynomialCommitment<F>,
    {
        for _ in 0..info.num_iters {
<<<<<<< HEAD
            let TestInfo {
                max_degree,
                supported_degree,
=======
            let VerifierData {
                vk,
                comms,
                query_set,
                values,
                proof,
                polynomials,
>>>>>>> 21fe85cc
                num_polynomials,
                enforce_degree_bounds,
                max_num_queries,
                segmented,
                ..
            } = info;

            let rng = &mut thread_rng();
            let max_degree =
                max_degree.unwrap_or(rand::distributions::Uniform::from(2..=64).sample(rng));
            let pp = PC::setup(max_degree)?;

            let supported_degree = match supported_degree {
                Some(0) => 0,
                Some(d) => d,
                None => rand::distributions::Uniform::from(1..=max_degree).sample(rng)
            };
            assert!(
                max_degree >= supported_degree,
                "max_degree < supported_degree"
            );
            let mut polynomials = Vec::new();
            let mut degree_bounds = if enforce_degree_bounds {
                Some(Vec::new())
            } else {
                None
            };

            let seg_mul = rand::distributions::Uniform::from(5..=15).sample(rng);
            let mut labels = Vec::new();
            println!("Sampled supported degree");

            // Generate polynomials
            let num_points_in_query_set =
                rand::distributions::Uniform::from(1..=max_num_queries).sample(rng);
            for i in 0..num_polynomials {
                let label = format!("Test{}", i);
                labels.push(label.clone());

                let degree;
                if segmented {
                    degree = if supported_degree > 0 {
                        rand::distributions::Uniform::from(1..=supported_degree).sample(rng)
                    } else {
                        0
                    } * seg_mul;
                } else {
                    degree = if supported_degree > 0 {
                        rand::distributions::Uniform::from(1..=supported_degree).sample(rng)
                    } else {
                        0
                    }
                }
                let poly = Polynomial::rand(degree, rng);

                let degree_bound = if let Some(degree_bounds) = &mut degree_bounds {
                    let degree_bound;
                    if segmented {
                        degree_bound = degree;
                    } else {
                        let range = rand::distributions::Uniform::from(degree..=supported_degree);
                        degree_bound = range.sample(rng);
                    }
                    degree_bounds.push(degree_bound);
                    Some(degree_bound)
                } else {
                    None
                };

                let hiding_bound = if num_points_in_query_set >= degree {
                    Some(degree)
                } else {
                    Some(num_points_in_query_set)
                };
                println!("Hiding bound: {:?}", hiding_bound);

                polynomials.push(LabeledPolynomial::new(
                    label,
                    poly,
                    degree_bound,
                    hiding_bound,
                ))
            }
            let supported_hiding_bound = polynomials
                .iter()
                .map(|p| p.hiding_bound().unwrap_or(0))
                .max()
                .unwrap_or(0);
            println!("supported degree: {:?}", supported_degree);
            println!("supported hiding bound: {:?}", supported_hiding_bound);
            println!("num_points_in_query_set: {:?}", num_points_in_query_set);
            let (ck, vk) = PC::trim(
                &pp,
                supported_degree,
            )?;
            println!("Trimmed");

            let (comms, rands) = PC::commit(&ck, &polynomials, Some(rng))?;

            // Construct query set
            let mut query_set = QuerySet::new();
            let mut values = Evaluations::new();
            // let mut point = F::one();
            for _ in 0..num_points_in_query_set {
                let point = F::rand(rng);
                for (i, label) in labels.iter().enumerate() {
                    query_set.insert((label.clone(), (format!("{}", i), point)));
                    let value = polynomials[i].evaluate(point);
                    values.insert((label.clone(), point), value);
                }
            }
            println!("Generated query set");

            let opening_challenge = F::rand(rng);
            let proof = PC::batch_open(
                &ck,
                &polynomials,
                &comms,
                &query_set,
                opening_challenge,
                &rands,
                Some(rng),
            )?;

            let mut fs_rng = PC::RandomOracle::new();
            let result = PC::batch_check(
                &vk,
                &comms,
                &query_set,
                &values,
                &proof,
<<<<<<< HEAD
                opening_challenge,
=======
                &mut thread_rng(),
                &mut fs_rng
>>>>>>> 21fe85cc
            )?;
            if !result {
                println!(
                    "Failed with {} polynomials, num_points_in_query_set: {:?}",
                    num_polynomials, num_points_in_query_set
                );
                println!("Degree of polynomials:",);
                for poly in polynomials {
                    println!("Degree: {:?}", poly.degree());
                }
            }
            assert!(result, "proof was incorrect, Query set: {:#?}", query_set);
        }
        Ok(())
    }

    fn equation_test_template<F, PC>(info: TestInfo) -> Result<(), PC::Error>
        where
            F: Field,
            PC: PolynomialCommitment<F>,
    {
        let TestInfo {
            num_iters,
            max_degree,
            supported_degree,
            num_polynomials,
            enforce_degree_bounds,
            max_num_queries,
            num_equations,
            ..
        } = info;

        let rng = &mut thread_rng();
        let max_degree =
            max_degree.unwrap_or(rand::distributions::Uniform::from(2..=64).sample(rng));
        let pp = PC::setup(max_degree)?;

        for _ in 0..num_iters {
            let supported_degree = supported_degree
                .unwrap_or(rand::distributions::Uniform::from(1..=max_degree).sample(rng));
            assert!(
                max_degree >= supported_degree,
                "max_degree < supported_degree"
            );
            let mut polynomials = Vec::new();
            let mut degree_bounds = if enforce_degree_bounds {
                Some(Vec::new())
            } else {
                None
            };

            let mut labels = Vec::new();
            println!("Sampled supported degree");

            // Generate polynomials
            let num_points_in_query_set =
                rand::distributions::Uniform::from(1..=max_num_queries).sample(rng);
            for i in 0..num_polynomials {
                let label = format!("Test{}", i);
                labels.push(label.clone());
                let degree = rand::distributions::Uniform::from(1..=supported_degree).sample(rng);
                let poly = Polynomial::rand(degree, rng);

                let degree_bound = if let Some(degree_bounds) = &mut degree_bounds {
                    if rng.gen() {
                        let range = rand::distributions::Uniform::from(degree..=supported_degree);
                        let degree_bound = range.sample(rng);
                        degree_bounds.push(degree_bound);
                        Some(degree_bound)
                    } else {
                        None
                    }
                } else {
                    None
                };

                let hiding_bound = if num_points_in_query_set >= degree {
                    Some(degree)
                } else {
                    Some(num_points_in_query_set)
                };
                println!("Hiding bound: {:?}", hiding_bound);

                polynomials.push(LabeledPolynomial::new(
                    label,
                    poly,
                    degree_bound,
                    hiding_bound,
                ))
            }
            println!("supported degree: {:?}", supported_degree);
            println!("num_points_in_query_set: {:?}", num_points_in_query_set);
            println!("{:?}", degree_bounds);
            println!("{}", num_polynomials);
            println!("{}", enforce_degree_bounds);

            let (ck, vk) = PC::trim(
                &pp,
                supported_degree,
            )?;
            println!("Trimmed");

            let (comms, rands) = PC::commit(&ck, &polynomials, Some(rng))?;

            // Let's construct our equations
            let mut linear_combinations = Vec::new();
            let mut query_set = QuerySet::new();
            let mut values = Evaluations::new();
            for i in 0..num_points_in_query_set {
                let point = F::rand(rng);
                for j in 0..num_equations.unwrap() {
                    let label = format!("query {} eqn {}", i, j);
                    let mut lc = LinearCombination::empty(label.clone());

                    let mut value = F::zero();
                    let should_have_degree_bounds: bool = rng.gen();
                    for (k, label) in labels.iter().enumerate() {
                        if should_have_degree_bounds {
                            value += &polynomials[k].evaluate(point);
                            lc.push((F::one(), label.to_string().into()));
                            break;
                        } else {
                            let poly = &polynomials[k];
                            if poly.degree_bound().is_some() {
                                continue;
                            } else {
                                assert!(poly.degree_bound().is_none());
                                let coeff = F::rand(rng);
                                value += &(coeff * poly.evaluate(point));
                                lc.push((coeff, label.to_string().into()));
                            }
                        }
                    }
                    values.insert((label.clone(), point), value);
                    if !lc.is_empty() {
                        linear_combinations.push(lc);
                        // Insert query
                        query_set.insert((label.clone(), (format!("{}", i), point)));
                    }
                }
            }
            if linear_combinations.is_empty() {
                continue;
            }
            println!("Generated query set");
            println!("Linear combinations: {:?}", linear_combinations);

            let mut fs_rng = PC::RandomOracle::new();
            let proof = PC::open_combinations(
                &ck,
                &linear_combinations,
                &polynomials,
                &comms,
                &query_set,
                &rands,
                Some(rng),
                &mut fs_rng,
            )?;

            println!("Generated proof");

            let mut fs_rng = PC::RandomOracle::new();
            let result = PC::check_combinations(
                &vk,
                &linear_combinations,
                &comms,
                &query_set,
                &values,
                &proof,
<<<<<<< HEAD
                opening_challenge,
=======
                rng,
                &mut fs_rng,
>>>>>>> 21fe85cc
            )?;

            if !result {
                println!(
                    "Failed with {} polynomials, num_points_in_query_set: {:?}",
                    num_polynomials, num_points_in_query_set
                );
                println!("Degree of polynomials:",);
                for poly in polynomials {
                    println!("Degree: {:?}", poly.degree());
                }
            }
            assert!(
                result,
                "proof was incorrect, equations: {:#?}",
                linear_combinations
            );
        }
        Ok(())
    }

    pub fn constant_poly_test<F, PC>() -> Result<(), PC::Error>
        where
            F: Field,
            PC: PolynomialCommitment<F>,
    {
        let info = TestInfo {
            num_iters: 100,
            max_degree: None,
            supported_degree: Some(0),
            num_polynomials: 1,
            enforce_degree_bounds: false,
            max_num_queries: 1,
            ..Default::default()
        };
        test_template::<F, PC>(info)
    }

    pub fn single_poly_test<F, PC>() -> Result<(), PC::Error>
        where
            F: Field,
            PC: PolynomialCommitment<F>,
    {
        let info = TestInfo {
            num_iters: 100,
            max_degree: None,
            supported_degree: None,
            num_polynomials: 1,
            enforce_degree_bounds: false,
            max_num_queries: 1,
            ..Default::default()
        };
        test_template::<F, PC>(info)
    }

    pub fn linear_poly_degree_bound_test<F, PC>() -> Result<(), PC::Error>
        where
            F: Field,
            PC: PolynomialCommitment<F>,
    {
        let info = TestInfo {
            num_iters: 100,
            max_degree: Some(2),
            supported_degree: Some(1),
            num_polynomials: 1,
            enforce_degree_bounds: true,
            max_num_queries: 1,
            ..Default::default()
        };
        test_template::<F, PC>(info)
    }

    pub fn single_poly_degree_bound_test<F, PC>() -> Result<(), PC::Error>
        where
            F: Field,
            PC: PolynomialCommitment<F>,
    {
        let info = TestInfo {
            num_iters: 100,
            max_degree: None,
            supported_degree: None,
            num_polynomials: 1,
            enforce_degree_bounds: true,
            max_num_queries: 1,
            ..Default::default()
        };
        test_template::<F, PC>(info)
    }

    pub fn quadratic_poly_degree_bound_multiple_queries_test<F, PC>() -> Result<(), PC::Error>
        where
            F: Field,
            PC: PolynomialCommitment<F>,
    {
        let info = TestInfo {
            num_iters: 100,
            max_degree: Some(3),
            supported_degree: Some(2),
            num_polynomials: 1,
            enforce_degree_bounds: true,
            max_num_queries: 2,
            ..Default::default()
        };
        test_template::<F, PC>(info)
    }

    pub fn two_poly_four_points_test<F, PC>() -> Result<(), PC::Error>
    where
        F: Field,
        PC: PolynomialCommitment<F>,
    {
        let info = TestInfo {
            num_iters: 1,
            max_degree: Some(1024),
            supported_degree: Some(1024),
            num_polynomials: 2,
            enforce_degree_bounds: true,
            max_num_queries: 4,
            ..Default::default()
        };
        test_template::<F, PC>(info)
    }

    pub fn single_poly_degree_bound_multiple_queries_test<F, PC>() -> Result<(), PC::Error>
        where
            F: Field,
            PC: PolynomialCommitment<F>,
    {
        let info = TestInfo {
            num_iters: 100,
            max_degree: None,
            supported_degree: None,
            num_polynomials: 1,
            enforce_degree_bounds: true,
            max_num_queries: 2,
            ..Default::default()
        };
        test_template::<F, PC>(info)
    }

    pub fn two_polys_degree_bound_single_query_test<F, PC>() -> Result<(), PC::Error>
        where
            F: Field,
            PC: PolynomialCommitment<F>,
    {
        let info = TestInfo {
            num_iters: 100,
            max_degree: None,
            supported_degree: None,
            num_polynomials: 2,
            enforce_degree_bounds: true,
            max_num_queries: 1,
            ..Default::default()
        };
        test_template::<F, PC>(info)
    }

    pub fn full_end_to_end_test<F, PC>() -> Result<(), PC::Error>
        where
            F: Field,
            PC: PolynomialCommitment<F>,
    {
        let info = TestInfo {
            num_iters: 100,
            max_degree: None,
            supported_degree: None,
            num_polynomials: 10,
            enforce_degree_bounds: true,
            max_num_queries: 5,
            ..Default::default()
        };
        test_template::<F, PC>(info)
    }

    pub fn segmented_test<F, PC>() -> Result<(), PC::Error>
        where
            F: Field,
            PC: PolynomialCommitment<F>,
    {
        let info = TestInfo {
            num_iters: 100,
            max_degree: None,
            supported_degree: None,
            num_polynomials: 10,
            enforce_degree_bounds: true,
            max_num_queries: 5,
            segmented: true,
            ..Default::default()
        };
        test_template::<F, PC>(info)
    }

    pub fn full_end_to_end_equation_test<F, PC>() -> Result<(), PC::Error>
        where
            F: Field,
            PC: PolynomialCommitment<F>,
    {
        let info = TestInfo {
            num_iters: 100,
            max_degree: None,
            supported_degree: None,
            num_polynomials: 10,
            enforce_degree_bounds: true,
            max_num_queries: 5,
            num_equations: Some(10),
            segmented: false,
        };
        equation_test_template::<F, PC>(info)
    }

    pub fn single_equation_test<F, PC>() -> Result<(), PC::Error>
        where
            F: Field,
            PC: PolynomialCommitment<F>,
    {
        let info = TestInfo {
            num_iters: 100,
            max_degree: None,
            supported_degree: None,
            num_polynomials: 1,
            enforce_degree_bounds: false,
            max_num_queries: 1,
            num_equations: Some(1),
            segmented: false,
        };
        equation_test_template::<F, PC>(info)
    }

    pub fn two_equation_test<F, PC>() -> Result<(), PC::Error>
        where
            F: Field,
            PC: PolynomialCommitment<F>,
    {
        let info = TestInfo {
            num_iters: 100,
            max_degree: None,
            supported_degree: None,
            num_polynomials: 2,
            enforce_degree_bounds: false,
            max_num_queries: 1,
            num_equations: Some(2),
            segmented: false,
        };
        equation_test_template::<F, PC>(info)
    }

    pub fn two_equation_degree_bound_test<F, PC>() -> Result<(), PC::Error>
        where
            F: Field,
            PC: PolynomialCommitment<F>,
    {
        let info = TestInfo {
            num_iters: 100,
            max_degree: None,
            supported_degree: None,
            num_polynomials: 2,
            enforce_degree_bounds: true,
            max_num_queries: 1,
            num_equations: Some(2),
            segmented: false,
        };
        equation_test_template::<F, PC>(info)
    }
}<|MERGE_RESOLUTION|>--- conflicted
+++ resolved
@@ -143,9 +143,9 @@
         labeled_polynomials: impl IntoIterator<Item = &'a LabeledPolynomial<F>>,
         commitments: impl IntoIterator<Item = &'a LabeledCommitment<Self::Commitment>>,
         point: F,
+        fs_rng: &mut Self::RandomOracle,
         rands: impl IntoIterator<Item = &'a LabeledRandomness<Self::Randomness>>,
         rng: Option<&mut dyn RngCore>,
-        fs_rng: &mut Self::RandomOracle,
     ) -> Result<Self::Proof, Self::Error>
         where
             Self::Randomness: 'a,
@@ -156,9 +156,9 @@
             labeled_polynomials,
             commitments,
             point,
+            fs_rng,
             rands,
             rng,
-            fs_rng,
         )
     }
 
@@ -169,9 +169,9 @@
         labeled_polynomials: impl IntoIterator<Item = &'a LabeledPolynomial<F>>,
         commitments: impl IntoIterator<Item = &'a LabeledCommitment<Self::Commitment>>,
         query_set: &QuerySet<F>,
+        fs_rng: &mut Self::RandomOracle,
         rands: impl IntoIterator<Item = &'a LabeledRandomness<Self::Randomness>>,
         rng: Option<&mut dyn RngCore>,
-        fs_rng: &mut Self::RandomOracle,
     ) -> Result<Self::BatchProof, Self::Error>
         where
             Self::Randomness: 'a,
@@ -182,9 +182,9 @@
             labeled_polynomials,
             commitments,
             query_set,
+            fs_rng,
             rands,
             rng,
-            fs_rng,
         )
     }
 
@@ -196,12 +196,7 @@
         point: F,
         values: impl IntoIterator<Item = F>,
         proof: &Self::Proof,
-<<<<<<< HEAD
-        opening_challenge: F,
-=======
-        rng: Option<&mut dyn RngCore>,
         fs_rng: &mut Self::RandomOracle,
->>>>>>> 21fe85cc
     ) -> Result<bool, Self::Error>
         where
             Self::Commitment: 'a,
@@ -212,12 +207,7 @@
             point,
             values,
             proof,
-<<<<<<< HEAD
-            &opening_challenges,
-=======
-            rng,
             fs_rng,
->>>>>>> 21fe85cc
         )
     }
 
@@ -229,12 +219,7 @@
         query_set: &QuerySet<F>,
         evaluations: &Evaluations<F>,
         proof: &Self::BatchProof,
-<<<<<<< HEAD
-        opening_challenge: F,
-=======
-        rng: &mut R,
         fs_rng: &mut Self::RandomOracle,
->>>>>>> 21fe85cc
     ) -> Result<bool, Self::Error>
         where
             Self::Commitment: 'a,
@@ -245,12 +230,7 @@
             query_set,
             evaluations,
             proof,
-<<<<<<< HEAD
-            &opening_challenges,
-=======
-            rng,
             fs_rng,
->>>>>>> 21fe85cc
         )
     }
 
@@ -263,9 +243,9 @@
         polynomials: impl IntoIterator<Item = &'a LabeledPolynomial<F>>,
         commitments: impl IntoIterator<Item = &'a LabeledCommitment<Self::Commitment>>,
         query_set: &QuerySet<F>,
+        fs_rng: &mut Self::RandomOracle,
         rands: impl IntoIterator<Item = &'a LabeledRandomness<Self::Randomness>>,
         rng: Option<&mut dyn RngCore>,
-        fs_rng: &mut Self::RandomOracle,
     ) -> Result<BatchLCProof<F, Self>, Self::Error>
         where
             Self::Randomness: 'a,
@@ -277,9 +257,9 @@
             polynomials,
             commitments,
             query_set,
+            fs_rng,
             rands,
             rng,
-            fs_rng,
         )
     }
 
@@ -292,12 +272,7 @@
         eqn_query_set: &QuerySet<F>,
         eqn_evaluations: &Evaluations<F>,
         proof: &BatchLCProof<F, Self>,
-<<<<<<< HEAD
-        opening_challenge: F,
-=======
-        rng: &mut R,
         fs_rng: &mut Self::RandomOracle,
->>>>>>> 21fe85cc
     ) -> Result<bool, Self::Error>
         where
             Self::Commitment: 'a,
@@ -309,12 +284,7 @@
             eqn_query_set,
             eqn_evaluations,
             proof,
-<<<<<<< HEAD
-            &opening_challenges,
-=======
-            rng,
             fs_rng,
->>>>>>> 21fe85cc
         )
     }
 
@@ -324,9 +294,9 @@
         labeled_polynomials: impl IntoIterator<Item = &'a LabeledPolynomial<F>>,
         commitments: impl IntoIterator<Item = &'a LabeledCommitment<Self::Commitment>>,
         point: F,
+        fs_rng: &mut Self::RandomOracle,
         rands: impl IntoIterator<Item = &'a LabeledRandomness<Self::Randomness>>,
         rng: Option<&mut dyn RngCore>,
-        fs_rng: &mut Self::RandomOracle,
     ) -> Result<Self::Proof, Self::Error>
         where
             Self::Randomness: 'a,
@@ -338,9 +308,9 @@
         labeled_polynomials: impl IntoIterator<Item = &'a LabeledPolynomial<F>>,
         commitments: impl IntoIterator<Item = &'a LabeledCommitment<Self::Commitment>>,
         query_set: &QuerySet<F>,
+        fs_rng: &mut Self::RandomOracle,
         rands: impl IntoIterator<Item = &'a LabeledRandomness<Self::Randomness>>,
         rng: Option<&mut dyn RngCore>,
-        fs_rng: &mut Self::RandomOracle,
     ) -> Result<Self::BatchProof, Self::Error>
         where
             Self::Randomness: 'a,
@@ -353,12 +323,7 @@
         point: F,
         values: impl IntoIterator<Item = F>,
         proof: &Self::Proof,
-<<<<<<< HEAD
-        opening_challenges: &dyn Fn(u64) -> F,
-=======
-        rng: Option<&mut dyn RngCore>,
         fs_rng: &mut Self::RandomOracle,
->>>>>>> 21fe85cc
     ) -> Result<bool, Self::Error>
         where
             Self::Commitment: 'a;
@@ -370,12 +335,7 @@
         query_set: &QuerySet<F>,
         evaluations: &Evaluations<F>,
         proof: &Self::BatchProof,
-<<<<<<< HEAD
-        opening_challenges: &dyn Fn(u64) -> F,
-=======
-        rng: &mut R,
         fs_rng: &mut Self::RandomOracle,
->>>>>>> 21fe85cc
     ) -> Result<bool, Self::Error>
         where
             Self::Commitment: 'a;
@@ -387,9 +347,9 @@
         polynomials: impl IntoIterator<Item = &'a LabeledPolynomial<F>>,
         commitments: impl IntoIterator<Item = &'a LabeledCommitment<Self::Commitment>>,
         query_set: &QuerySet<F>,
+        fs_rng: &mut Self::RandomOracle,
         rands: impl IntoIterator<Item = &'a LabeledRandomness<Self::Randomness>>,
         rng: Option<&mut dyn RngCore>,
-        fs_rng: &mut Self::RandomOracle,
     ) -> Result<BatchLCProof<F, Self>, Self::Error>
         where
             Self::Randomness: 'a,
@@ -405,9 +365,9 @@
             polynomials,
             commitments,
             &poly_query_set,
+            fs_rng,
             rands,
             rng,
-            fs_rng,
         )?;
         Ok(BatchLCProof {
             proof,
@@ -423,12 +383,7 @@
         eqn_query_set: &QuerySet<F>,
         eqn_evaluations: &Evaluations<F>,
         proof: &BatchLCProof<F, Self>,
-<<<<<<< HEAD
-        opening_challenges: &dyn Fn(u64) -> F,
-=======
-        rng: &mut R,
         fs_rng: &mut Self::RandomOracle,
->>>>>>> 21fe85cc
     ) -> Result<bool, Self::Error>
         where
             Self::Commitment: 'a,
@@ -479,12 +434,7 @@
             &poly_query_set,
             &poly_evals,
             proof,
-<<<<<<< HEAD
-            opening_challenges,
-=======
-            rng,
             fs_rng,
->>>>>>> 21fe85cc
         )?;
 
         if !pc_result {
@@ -572,182 +522,6 @@
         segmented: bool
     }
 
-<<<<<<< HEAD
-=======
-    #[derive(Derivative)]
-    #[derivative(Clone(bound = ""))]
-    struct VerifierData<'a, F: Field, PC: PolynomialCommitment<F>> {
-        vk:                      PC::VerifierKey,
-        comms:                   Vec<LabeledCommitment<PC::Commitment>>,
-        query_set:               QuerySet<'a, F>,
-        values:                  Evaluations<'a, F>,
-        proof:                   PC::BatchProof,
-        polynomials:             Vec<LabeledPolynomial<F>>,
-        num_polynomials:         usize,
-        num_points_in_query_set: usize,
-        _m:                      PhantomData<&'a F>, // To avoid compilation issue 'a
-    }
-
-    fn get_data_for_verifier<'a, F, PC>(
-        info: TestInfo,
-        pp: Option<PC::UniversalParams>
-    ) -> Result<VerifierData<'a, F, PC>, PC::Error>
-        where
-            F: Field,
-            PC: PolynomialCommitment<F>,
-    {
-        let TestInfo {
-            max_degree,
-            supported_degree,
-            num_polynomials,
-            enforce_degree_bounds,
-            max_num_queries,
-            segmented,
-            ..
-        } = info;
-
-        let rng = &mut thread_rng();
-        let max_degree =
-            max_degree.unwrap_or(rand::distributions::Uniform::from(2..=64).sample(rng));
-        let pp = if pp.is_some() { pp.unwrap() } else { PC::setup(max_degree, rng)? };
-
-        let supported_degree = match supported_degree {
-            Some(0) => 0,
-            Some(d) => d,
-            None => rand::distributions::Uniform::from(1..=max_degree).sample(rng)
-        };
-        assert!(
-            max_degree >= supported_degree,
-            "max_degree < supported_degree"
-        );
-        println!("Max degree: {}", max_degree);
-        println!("Supported degree: {}", supported_degree);
-        let mut polynomials = Vec::new();
-        let mut degree_bounds = if enforce_degree_bounds {
-            Some(Vec::new())
-        } else {
-            None
-        };
-
-        let seg_mul = rand::distributions::Uniform::from(5..=15).sample(rng);
-        let mut labels = Vec::new();
-        println!("Sampled supported degree");
-
-        // Generate polynomials
-        let num_points_in_query_set =
-            rand::distributions::Uniform::from(1..=max_num_queries).sample(rng);
-        for i in 0..num_polynomials {
-            let label = format!("Test{}", i);
-            labels.push(label.clone());
-            let degree;
-            if segmented {
-                degree = if supported_degree > 0 {
-                    rand::distributions::Uniform::from(1..=supported_degree).sample(rng)
-                } else {
-                    0
-                } * seg_mul;
-            } else {
-                degree = if supported_degree > 0 {
-                    rand::distributions::Uniform::from(1..=supported_degree).sample(rng)
-                } else {
-                    0
-                };
-            }
-            println!("Degree: {:?}", degree);
-            let poly = Polynomial::rand(degree, rng);
-
-            let degree_bound = if let Some(degree_bounds) = &mut degree_bounds {
-                let degree_bound;
-                if segmented {
-                    degree_bound = degree;
-                } else {
-                    let range = rand::distributions::Uniform::from(degree..=supported_degree);
-                    degree_bound = range.sample(rng);
-                }
-                degree_bounds.push(degree_bound);
-                Some(degree_bound)
-            } else {
-                None
-            };
-            println!("Degree bound: {:?}", degree_bound);
-
-            let hiding_bound;
-            let range = rand::distributions::Uniform::from(0..=1);
-            if range.sample(rng) > 0 {
-                hiding_bound = if num_points_in_query_set >= degree {
-                    Some(degree)
-                } else {
-                    Some(num_points_in_query_set)
-                };
-            } else {
-                hiding_bound = None;
-            }
-            println!("Hiding bound: {:?}", hiding_bound);
-
-            polynomials.push(LabeledPolynomial::new(
-                label,
-                poly,
-                degree_bound,
-                hiding_bound,
-            ))
-        }
-        let supported_hiding_bound = polynomials
-            .iter()
-            .map(|p| p.hiding_bound().unwrap_or(0))
-            .max()
-            .unwrap_or(0);
-        println!("supported degree: {:?}", supported_degree);
-        println!("supported hiding bound: {:?}", supported_hiding_bound);
-        println!("num_points_in_query_set: {:?}", num_points_in_query_set);
-        let (ck, vk) = PC::trim(
-            &pp,
-            supported_degree,
-            supported_hiding_bound,
-            degree_bounds.as_ref().map(|s| s.as_slice()),
-        )?;
-        println!("Trimmed");
-
-        let (comms, rands) = PC::commit(&ck, &polynomials, Some(rng))?;
-
-        // Construct query set
-        let mut query_set = QuerySet::new();
-        let mut values = Evaluations::new();
-        // let mut point = F::one();
-        for _ in 0..num_points_in_query_set {
-            let point = F::rand(rng);
-            for (i, label) in labels.iter().enumerate() {
-                query_set.insert((label.clone(), (format!("{}", i), point)));
-                let value = polynomials[i].evaluate(point);
-                values.insert((label.clone(), point), value);
-            }
-        }
-        println!("Generated query set");
-
-        let mut fs_rng = PC::RandomOracle::new();
-        let proof = PC::batch_open(
-            &ck,
-            &polynomials,
-            &comms,
-            &query_set,
-            &rands,
-            Some(rng),
-            &mut fs_rng,
-        )?;
-
-        Ok(VerifierData {
-            vk,
-            comms,
-            query_set,
-            values,
-            proof,
-            polynomials,
-            num_polynomials,
-            num_points_in_query_set,
-            _m: PhantomData,
-        })
-    }
-
->>>>>>> 21fe85cc
     pub fn bad_degree_bound_test<F, PC>() -> Result<(), PC::Error>
         where
             F: Field,
@@ -816,9 +590,9 @@
                 &polynomials,
                 &comms,
                 &query_set,
+                &mut fs_rng,
                 &rands,
                 Some(rng),
-                &mut fs_rng,
             )?;
             let mut fs_rng = PC::RandomOracle::new();
             let result = PC::batch_check(
@@ -827,12 +601,7 @@
                 &query_set,
                 &values,
                 &proof,
-<<<<<<< HEAD
-                opening_challenge,
-=======
-                rng,
                 &mut fs_rng
->>>>>>> 21fe85cc
             )?;
             assert!(result, "proof was incorrect, Query set: {:#?}", query_set);
         }
@@ -845,19 +614,9 @@
             PC: PolynomialCommitment<F>,
     {
         for _ in 0..info.num_iters {
-<<<<<<< HEAD
             let TestInfo {
                 max_degree,
                 supported_degree,
-=======
-            let VerifierData {
-                vk,
-                comms,
-                query_set,
-                values,
-                proof,
-                polynomials,
->>>>>>> 21fe85cc
                 num_polynomials,
                 enforce_degree_bounds,
                 max_num_queries,
@@ -971,13 +730,13 @@
             }
             println!("Generated query set");
 
-            let opening_challenge = F::rand(rng);
+            let mut fs_rng = PC::RandomOracle::new();
             let proof = PC::batch_open(
                 &ck,
                 &polynomials,
                 &comms,
                 &query_set,
-                opening_challenge,
+                &mut fs_rng,
                 &rands,
                 Some(rng),
             )?;
@@ -989,12 +748,7 @@
                 &query_set,
                 &values,
                 &proof,
-<<<<<<< HEAD
-                opening_challenge,
-=======
-                &mut thread_rng(),
                 &mut fs_rng
->>>>>>> 21fe85cc
             )?;
             if !result {
                 println!(
@@ -1149,9 +903,9 @@
                 &polynomials,
                 &comms,
                 &query_set,
+                &mut fs_rng,
                 &rands,
                 Some(rng),
-                &mut fs_rng,
             )?;
 
             println!("Generated proof");
@@ -1164,12 +918,7 @@
                 &query_set,
                 &values,
                 &proof,
-<<<<<<< HEAD
-                opening_challenge,
-=======
-                rng,
                 &mut fs_rng,
->>>>>>> 21fe85cc
             )?;
 
             if !result {
