--- conflicted
+++ resolved
@@ -3,13 +3,8 @@
     PCVerifierKey, UVPolynomial, Vec,
 };
 use ark_ec::{PairingEngine, ProjectiveCurve};
-<<<<<<< HEAD
 use ark_ff::{Field, PrimeField, ToBytes, ToConstraintField};
-use core::ops::{Add, AddAssign};
-=======
-use ark_ff::{PrimeField, ToBytes};
 use ark_std::ops::{Add, AddAssign};
->>>>>>> 653f9887
 use rand_core::RngCore;
 
 use crate::kzg10;
