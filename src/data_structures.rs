use crate::{Rc, String, Vec};
<<<<<<< HEAD
use algebra::{Field, serialize::{CanonicalSerialize, CanonicalDeserialize, SerializationError}, SemanticallyValid};
pub use algebra_utils::DensePolynomial as Polynomial;
use std::{
    io::{Read, Write, Error as IoError, ErrorKind, Result as IoResult},
    ops::{AddAssign, MulAssign, SubAssign},
    borrow::Borrow,
    fmt::Debug,
};
=======
use algebra::Field;
pub use algebra::DensePolynomial as Polynomial;
use std::borrow::Borrow;
use std::ops::{AddAssign, MulAssign, SubAssign};
>>>>>>> aeab657d
use rand_core::RngCore;

/// Labels a `LabeledPolynomial` or a `LabeledCommitment`.
pub type PolynomialLabel = String;

/// Defines the minimal interface for public params for any polynomial
/// commitment scheme.
pub trait PCUniversalParams:
    Clone + Debug + CanonicalSerialize + CanonicalDeserialize + Eq + PartialEq
{
    /// Outputs the maximum degree supported by the committer key.
    fn max_degree(&self) -> usize;
}

/// Defines the minimal interface of committer keys for any polynomial
/// commitment scheme.
pub trait PCCommitterKey:
    Clone +
    Debug +
    Eq +
    PartialEq +
    CanonicalSerialize +
    CanonicalDeserialize +
    SemanticallyValid
{
    /// Outputs the maximum degree supported by the universal parameters
    /// `Self` was derived from.
    fn max_degree(&self) -> usize;

    /// Outputs the maximum degree supported by the committer key.
    fn supported_degree(&self) -> usize;
}

/// Defines the minimal interface of verifier keys for any polynomial
/// commitment scheme.
pub trait PCVerifierKey:
    Clone +
    Debug +
    Eq +
    PartialEq +
    CanonicalSerialize +
    CanonicalDeserialize +
    SemanticallyValid
{
    /// Outputs the maximum degree supported by the universal parameters
    /// `Self` was derived from.
    fn max_degree(&self) -> usize;

    /// Outputs the maximum degree supported by the verifier key.
    fn supported_degree(&self) -> usize;
}

/// Defines the minimal interface of prepared verifier keys for any polynomial
/// commitment scheme.
pub trait PCPreparedVerifierKey<Unprepared: PCVerifierKey> {
    /// prepare
    fn prepare(vk: &Unprepared) -> Self;
}

/// Defines the minimal interface of commitments for any polynomial
/// commitment scheme.
pub trait PCCommitment:
    Clone
    + CanonicalSerialize
    + CanonicalDeserialize
    + algebra::ToBytes
    + SemanticallyValid
{
    /// Outputs a non-hiding commitment to the zero polynomial.
    fn empty() -> Self;

    /// Does this commitment have a degree bound?
    fn has_degree_bound(&self) -> bool;
}

/// Defines the minimal interface of prepared commitments for any polynomial
/// commitment scheme.
pub trait PCPreparedCommitment<UNPREPARED: PCCommitment>: Clone {
    /// prepare
    fn prepare(comm: &UNPREPARED) -> Self;
}

/// Defines the minimal interface of commitment randomness for any polynomial
/// commitment scheme.
pub trait PCRandomness: Clone + Debug + Eq + PartialEq + CanonicalSerialize + CanonicalDeserialize {
    /// Outputs empty randomness that does not hide the commitment.
    fn empty(segments_count: usize) -> Self;

    /// Samples randomness for commitments;
    /// `num_queries` specifies the number of queries that the commitment will be opened at.
    /// `has_degree_bound` indicates that the corresponding commitment has an enforced
    /// strict degree bound.
    fn rand<R: RngCore>(num_queries: usize, has_degree_bound: bool, rng: &mut R) -> Self;
}

/// A polynomial along with information about its degree bound (if any), and the
/// maximum number of queries that will be made to it. This latter number determines
/// the amount of protection that will be provided to a commitment for this polynomial.
#[derive(Debug, Clone, PartialEq, Eq, CanonicalSerialize, CanonicalDeserialize)]
pub struct LabeledPolynomial<F: Field> {
    label: PolynomialLabel,
    polynomial: Rc<Polynomial<F>>,
    degree_bound: Option<usize>,
    hiding_bound: Option<usize>,
}

impl<'a, F: Field> std::ops::Deref for LabeledPolynomial<F> {
    type Target = Polynomial<F>;

    fn deref(&self) -> &Self::Target {
        &self.polynomial
    }
}

impl<'a, F: Field> LabeledPolynomial<F> {
    /// Construct a new labeled polynomial.
    pub fn new(
        label: PolynomialLabel,
        polynomial: Polynomial<F>,
        degree_bound: Option<usize>,
        hiding_bound: Option<usize>,
    ) -> Self {
        Self {
            label,
            polynomial: Rc::new(polynomial),
            degree_bound,
            hiding_bound,
        }
    }

    /// Return the label for `self`.
    pub fn label(&self) -> &String {
        &self.label
    }

    /// Retrieve the polynomial from `self`.
    pub fn polynomial(&self) -> &Polynomial<F> {
        &self.polynomial
    }

    /// Evaluate the polynomial in `self`.
    pub fn evaluate(&self, point: F) -> F {
        self.polynomial.evaluate(point)
    }

    /// Retrieve the degree bound in `self`.
    pub fn degree_bound(&self) -> Option<usize> {
        self.degree_bound
    }

    /// Retrieve whether the polynomial in `self` should be hidden.
    pub fn is_hiding(&self) -> bool {
        self.hiding_bound.is_some()
    }

    /// Retrieve the hiding bound for the polynomial in `self`.
    pub fn hiding_bound(&self) -> Option<usize> {
        self.hiding_bound
    }
}

/// A commitment along with information about its degree bound (if any).
#[derive(Clone)]
pub struct LabeledCommitment<C: PCCommitment> {
    label: PolynomialLabel,
    commitment: C,
    degree_bound: Option<usize>,
}

impl<C: PCCommitment> LabeledCommitment<C> {
    /// Instantiate a new commitment_context.
    pub fn new(label: PolynomialLabel, commitment: C, degree_bound: Option<usize>) -> Self {
        Self {
            label,
            commitment,
            degree_bound,
        }
    }

    /// Return the label for `self`.
    pub fn label(&self) -> &String {
        &self.label
    }

    /// Retrieve the commitment from `self`.
    pub fn commitment(&self) -> &C {
        &self.commitment
    }

    /// Retrieve the degree bound in `self`.
    pub fn degree_bound(&self) -> Option<usize> {
        self.degree_bound
    }
}

impl<C: PCCommitment> algebra::ToBytes for LabeledCommitment<C> {
    #[inline]
    fn write<W: Write>(&self, writer: W) -> IoResult<()> {

        self.commitment.serialize_uncompressed(writer)
            .map_err(|e| IoError::new(ErrorKind::Other, format!{"{:?}", e}))
    }
}

/// A labeled randomness.
#[derive(Clone, Debug, Eq, PartialEq, CanonicalSerialize, CanonicalDeserialize)]
pub struct LabeledRandomness<Rand: PCRandomness> {
    label: PolynomialLabel,
    randomness: Rand,
}

impl<Rand: PCRandomness> LabeledRandomness<Rand> {
    /// Instantiate a new randomness_context.
    pub fn new(label: PolynomialLabel, randomness: Rand) -> Self {
        Self {
            label,
            randomness,
        }
    }

    /// Return the label for `self`.
    pub fn label(&self) -> &String {
        &self.label
    }

    /// Retrieve the commitment from `self`.
    pub fn randomness(&self) -> &Rand {
        &self.randomness
    }
}

/// A term in a linear combination.
#[derive(Hash, Ord, PartialOrd, Clone, Eq, PartialEq, Debug)]
pub enum LCTerm {
    /// The constant term representing `one`.
    One,
    /// Label for a polynomial.
    PolyLabel(String),
}

impl LCTerm {
    /// Returns `true` if `self == LCTerm::One`
    #[inline]
    pub fn is_one(&self) -> bool {
        if let LCTerm::One = self {
            true
        } else {
            false
        }
    }
}

impl From<PolynomialLabel> for LCTerm {
    fn from(other: PolynomialLabel) -> Self {
        Self::PolyLabel(other)
    }
}

impl<'a> From<&'a str> for LCTerm {
    fn from(other: &str) -> Self {
        Self::PolyLabel(other.into())
    }
}

impl std::convert::TryInto<PolynomialLabel> for LCTerm {
    type Error = ();
    fn try_into(self) -> Result<PolynomialLabel, ()> {
        match self {
            Self::One => Err(()),
            Self::PolyLabel(l) => Ok(l),
        }
    }
}

impl<'a> std::convert::TryInto<&'a PolynomialLabel> for &'a LCTerm {
    type Error = ();

    fn try_into(self) -> Result<&'a PolynomialLabel, ()> {
        match self {
            LCTerm::One => Err(()),
            LCTerm::PolyLabel(l) => Ok(l),
        }
    }
}

impl<B: Borrow<String>> PartialEq<B> for LCTerm {
    fn eq(&self, other: &B) -> bool {
        match self {
            Self::One => false,
            Self::PolyLabel(l) => l == other.borrow(),
        }
    }
}

/// A labeled linear combinations of polynomials.
#[derive(Clone, Debug)]
pub struct LinearCombination<F> {
    /// The label.
    pub label: String,
    /// The linear combination of `(coeff, poly_label)` pairs.
    pub terms: Vec<(F, LCTerm)>,
}

impl<F: Field> LinearCombination<F> {
    /// Construct an empty labeled linear combination.
    pub fn empty(label: impl Into<String>) -> Self {
        Self {
            label: label.into(),
            terms: Vec::new(),
        }
    }

    /// Construct a new labeled linear combination.
    /// with the terms specified in `term`.
    pub fn new(label: impl Into<String>, terms: Vec<(F, impl Into<LCTerm>)>) -> Self {
        let terms = terms.into_iter().map(|(c, t)| (c, t.into())).collect();
        Self {
            label: label.into(),
            terms: terms,
        }
    }

    /// Returns the label of the linear combination.
    pub fn label(&self) -> &String {
        &self.label
    }

    /// Returns `true` if the linear combination has no terms.
    pub fn is_empty(&self) -> bool {
        self.terms.is_empty()
    }

    /// Add a term to the linear combination.
    pub fn push(&mut self, term: (F, LCTerm)) -> &mut Self {
        self.terms.push(term);
        self
    }
}

impl<'a, F: Field> AddAssign<(F, &'a LinearCombination<F>)> for LinearCombination<F> {
    fn add_assign(&mut self, (coeff, other): (F, &'a LinearCombination<F>)) {
        self.terms
            .extend(other.terms.iter().map(|(c, t)| (coeff * c, t.clone())));
    }
}

impl<'a, F: Field> SubAssign<(F, &'a LinearCombination<F>)> for LinearCombination<F> {
    fn sub_assign(&mut self, (coeff, other): (F, &'a LinearCombination<F>)) {
        self.terms
            .extend(other.terms.iter().map(|(c, t)| (-coeff * c, t.clone())));
    }
}

impl<'a, F: Field> AddAssign<&'a LinearCombination<F>> for LinearCombination<F> {
    fn add_assign(&mut self, other: &'a LinearCombination<F>) {
        self.terms.extend(other.terms.iter().cloned());
    }
}

impl<'a, F: Field> SubAssign<&'a LinearCombination<F>> for LinearCombination<F> {
    fn sub_assign(&mut self, other: &'a LinearCombination<F>) {
        self.terms
            .extend(other.terms.iter().map(|(c, t)| (-*c, t.clone())));
    }
}

impl<F: Field> AddAssign<F> for LinearCombination<F> {
    fn add_assign(&mut self, coeff: F) {
        self.terms.push((coeff, LCTerm::One));
    }
}

impl<F: Field> SubAssign<F> for LinearCombination<F> {
    fn sub_assign(&mut self, coeff: F) {
        self.terms.push((-coeff, LCTerm::One));
    }
}

impl<F: Field> MulAssign<F> for LinearCombination<F> {
    fn mul_assign(&mut self, coeff: F) {
        self.terms.iter_mut().for_each(|(c, _)| *c *= coeff);
    }
}

impl<F: Field> std::ops::Deref for LinearCombination<F> {
    type Target = [(F, LCTerm)];

    fn deref(&self) -> &Self::Target {
        &self.terms
    }
}<|MERGE_RESOLUTION|>--- conflicted
+++ resolved
@@ -1,19 +1,12 @@
 use crate::{Rc, String, Vec};
-<<<<<<< HEAD
 use algebra::{Field, serialize::{CanonicalSerialize, CanonicalDeserialize, SerializationError}, SemanticallyValid};
-pub use algebra_utils::DensePolynomial as Polynomial;
+pub use algebra::DensePolynomial as Polynomial;
 use std::{
     io::{Read, Write, Error as IoError, ErrorKind, Result as IoResult},
     ops::{AddAssign, MulAssign, SubAssign},
     borrow::Borrow,
     fmt::Debug,
 };
-=======
-use algebra::Field;
-pub use algebra::DensePolynomial as Polynomial;
-use std::borrow::Borrow;
-use std::ops::{AddAssign, MulAssign, SubAssign};
->>>>>>> aeab657d
 use rand_core::RngCore;
 
 /// Labels a `LabeledPolynomial` or a `LabeledCommitment`.
