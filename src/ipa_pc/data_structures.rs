--- conflicted
+++ resolved
@@ -1,10 +1,6 @@
 use crate::*;
 use crate::{PCCommitterKey, PCVerifierKey, Vec};
-<<<<<<< HEAD
 use algebra::{Field, PrimeField, ToBytes, to_bytes, UniformRand, AffineCurve};
-=======
-use algebra::{Field, ToBytes, to_bytes, UniformRand, AffineCurve};
->>>>>>> 7507a983
 use std::vec;
 use rand_core::RngCore;
 
@@ -70,18 +66,6 @@
     }
 }
 
-<<<<<<< HEAD
-impl<G: AffineCurve> ToBytes for CommitterKey<G> {
-    fn write<W: std::io::Write>(&self, mut writer: W) -> std::io::Result<()> {
-        self.comm_key.write(&mut writer)?;
-        self.h.write(&mut writer)?;
-        self.s.write(&mut writer)?;
-        (self.max_degree as u8).write(&mut writer)
-    }
-}
-
-=======
->>>>>>> 7507a983
 /// `VerifierKey` is used to check evaluation proofs for a given commitment.
 pub type VerifierKey<G> = CommitterKey<G>;
 
@@ -345,14 +329,4 @@
 
         product
     }
-<<<<<<< HEAD
-}
-
-impl<F: PrimeField> ToBytes for SuccinctCheckPolynomial<F> {
-    #[inline]
-    fn write<W: std::io::Write>(&self, mut writer: W) -> std::io::Result<()> {
-        self.0.write(&mut writer)
-    }
-=======
->>>>>>> 7507a983
 }