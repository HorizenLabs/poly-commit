--- conflicted
+++ resolved
@@ -278,22 +278,14 @@
     }
 }
 
-<<<<<<< HEAD
-/// `SuccinctCheckPolynomial` is a succinctly-representated polynomial
-/// generated from the `log_d` random oracle challenges generated in `open`.
-/// It has the special property that can be evaluated in `O(log_d)` time.
-#[derive(Clone, Debug)]
-pub struct SuccinctCheckPolynomial<F: PrimeField>(pub Vec<F>);
-=======
 /// The `SuccinctCheckPolynomial` is the dlog reduction polynomial   
 ///     h(X) = Product_{i=0}^{d-1} (1 + xi_{d-i} * X^{2^i}),
 /// where (xi_1,...xi_d) are the challenges of the dlog reduction steps.
 /// This polynomial has the special property that it has a succinct description 
 /// and can be evaluated in `O(log(degree))` time, and the final committer key
 /// G_final can be computed via MSM from the its coefficients.
-#[derive(Clone)]
+#[derive(Clone, Debug)]
 pub struct SuccinctCheckPolynomial<F: Field>(pub Vec<F>);
->>>>>>> 9221ec80
 
 impl<F: PrimeField> SuccinctCheckPolynomial<F> {
 
