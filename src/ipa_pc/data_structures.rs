--- conflicted
+++ resolved
@@ -104,10 +104,6 @@
 Default(bound = ""),
 Hash(bound = ""),
 Clone(bound = ""),
-<<<<<<< HEAD
-Copy(bound = ""),
-=======
->>>>>>> 7e450bb5
 Debug(bound = ""),
 PartialEq(bound = ""),
 Eq(bound = "")
@@ -272,11 +268,7 @@
     pub proof: Proof<G>,
 
     /// Commitment of the h(X) polynomial
-<<<<<<< HEAD
-    pub batch_commitment: G,
-=======
     pub batch_commitment: Vec<G>,
->>>>>>> 7e450bb5
 
     /// Values: v_i = p_i(x), where x is fresh random challenge
     pub batch_values: BTreeMap<String, G::ScalarField>
@@ -294,30 +286,6 @@
         self.proof.write(&mut writer)?;
         self.batch_commitment.write(&mut writer)?;
         self.batch_values.values().collect::<Vec<&G::ScalarField>>().write(&mut writer)
-    }
-}
-
-/// This implements the public aggregator for the IPA/DLOG commitment scheme.
-#[derive(Clone)]
-pub struct DLogAccumulator<G: AffineCurve> {
-    /// Final committer key after the DLOG reduction.
-    pub(crate) g_final:    Commitment<G>,
-
-    /// Challenges of the DLOG reduction.
-    pub(crate) xi_s:       SuccinctCheckPolynomial<G::ScalarField>
-}
-
-impl<G: AffineCurve> PCAccumulator for DLogAccumulator<G>
-{
-    type Commitment = Commitment<G>;
-    type SuccinctDescription = SuccinctCheckPolynomial<G::ScalarField>;
-}
-
-impl<G: AffineCurve> ToBytes for DLogAccumulator<G> {
-    #[inline]
-    fn write<W: std::io::Write>(&self, mut writer: W) -> std::io::Result<()> {
-        self.g_final.write(&mut writer)?;
-        self.xi_s.write(&mut writer)
     }
 }
 
