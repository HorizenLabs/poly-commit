--- conflicted
+++ resolved
@@ -188,7 +188,7 @@
     /// and the GFinal.
     fn succinct_batch_check_individual_opening_challenges<'a, R: RngCore>(
         vk: &VerifierKey<G>,
-        commitments: impl Clone + IntoIterator<Item = &'a LabeledCommitment<Commitment<G>>>,
+        commitments: impl IntoIterator<Item = &'a LabeledCommitment<Commitment<G>>>,
         query_set: &QuerySet<G::ScalarField>,
         values: &Evaluations<G::ScalarField>,
         batch_proof: &BatchProof<G>,
@@ -196,7 +196,10 @@
         _rng: &mut R,
     ) -> Result<(SuccinctCheckPolynomial<G::ScalarField>, G), Error>
     {
+        let commitments: Vec<&'a LabeledCommitment<Commitment<G>>> = commitments.into_iter().map(|comm| comm).collect();
+
         let batch_check_time = start_timer!(|| "Multi poly multi point batch check: succinct part");
+        let evals_time = start_timer!(|| "Compute batched poly value");
 
         let mut query_to_labels_map = BTreeMap::new();
         for (label, (point_label, point)) in query_set.iter() {
@@ -207,7 +210,7 @@
         }
 
         // v_i values
-        let mut v_values = batch_proof.batch_values.clone();
+        let mut v_values = vec![];
 
         // y_i values
         let mut y_values = vec![];
@@ -216,12 +219,18 @@
         let mut points = vec![];
 
         for (_point_label, (point, labels)) in query_to_labels_map.into_iter() {
-            for label in labels.into_iter() {
+            for &label in labels.iter() {
                 let y_i = values
                     .get(&(label.clone(), *point))
                     .ok_or(Error::MissingEvaluation {
                         label: label.to_string(),
                     })?;
+                let v_i = batch_proof.batch_values
+                    .get(&label.clone())
+                    .ok_or(Error::MissingEvaluation {
+                        label: label.to_string(),
+                    })?;
+                v_values.push(*v_i);
                 y_values.push(*y_i);
                 points.push(point);
             }
@@ -230,6 +239,8 @@
         // Commitment of the h(X) polynomial
         let batch_commitment = batch_proof.batch_commitment;
 
+        // TODO: When we will move to Sponge-based construction, we will absorb the
+        //       batch_commitment only and then squeeze a new challenge
         // Fresh random challenge x
         let point = Self::compute_random_oracle_challenge(
             &to_bytes![
@@ -247,7 +258,7 @@
 
         let mut computed_batch_v = G::ScalarField::zero();
 
-        for ((v_i, y_i), x_i) in v_values.clone().into_iter().zip(y_values.clone()).zip(points.clone()) {
+        for ((&v_i, y_i), x_i) in v_values.iter().zip(y_values).zip(points) {
 
             computed_batch_v = computed_batch_v + &(cur_challenge * &((v_i - &y_i) / &(point - x_i)));
 
@@ -259,7 +270,7 @@
         v_values.push(computed_batch_v);
 
         // The commitment to h(X) polynomial added to the check
-        let mut commitments = commitments.clone().into_iter().collect::<Vec<&'a LabeledCommitment<Commitment<G>>>>();
+        let mut commitments = commitments;
         let labeled_batch_commitment = LabeledCommitment::new(
             format!("Batch"),
             Commitment { comm: batch_commitment, shifted_comm: None },
@@ -267,11 +278,20 @@
         );
         commitments.push(&labeled_batch_commitment);
 
-        end_timer!(batch_check_time);
-
         let proof = &batch_proof.proof;
-
-        let check_time = start_timer!(|| "Checking evaluations");
+        end_timer!(evals_time);
+
+        let check_time = start_timer!(|| "Succinct check batched polynomial");
+        let opening_challenge = Self::compute_random_oracle_challenge(
+            &to_bytes![
+                batch_proof.batch_values.values().collect::<Vec<&G::ScalarField>>(),
+                batch_commitment,
+                point
+            ]
+                .unwrap(),
+        );
+        let opening_challenges = |pow| opening_challenge.pow(&[pow]);
+
         let d = vk.supported_degree();
 
         // `log_d` is ceil(log2 (d + 1)), which is the number of steps to compute all of the challenges
@@ -288,7 +308,7 @@
             ));
         }
 
-        let check_poly = Self::succinct_check(vk, commitments, point, v_values, proof, opening_challenges);
+        let check_poly = Self::succinct_check(vk, commitments, point, v_values, proof, &opening_challenges);
 
         if check_poly.is_none() {
             end_timer!(check_time);
@@ -296,6 +316,7 @@
         }
 
         end_timer!(check_time);
+        end_timer!(batch_check_time);
 
         Ok((check_poly.unwrap(), proof.final_comm_key))
     }
@@ -859,7 +880,10 @@
         labeled_polynomials: impl IntoIterator<Item = &'a LabeledPolynomial<G::ScalarField>>,
         commitments: impl IntoIterator<Item = &'a LabeledCommitment<Self::Commitment>>,
         query_set: &QuerySet<G::ScalarField>,
-        // TODO: In order to implement the Fiat-Shamir transform in a "clean" manner, we need to pass a sponge instead of opening_challenges(). This sponge is then used to squeeze the opening challenge(s) as well as the fresh query point x
+        // TODO: In order to implement the Fiat-Shamir transform in a "clean" manner,
+        //       we need to pass a sponge instead of opening_challenges().
+        //       This sponge is then used to squeeze the opening challenge(s) as well
+        //       as the fresh query point x
         opening_challenges: &dyn Fn(u64) -> G::ScalarField,
         rands: impl IntoIterator<Item = &'a Self::Randomness>,
         rng: Option<&mut dyn RngCore>,
@@ -872,11 +896,8 @@
         let commitments: Vec<&'a LabeledCommitment<Self::Commitment>> = commitments.into_iter().map(|comm| comm).collect();
         let rands: Vec<&'a Self::Randomness> = rands.into_iter().map(|rand| rand).collect();
 
-<<<<<<< HEAD
-=======
         let batch_time = start_timer!(|| "Multi poly multi point batching.");
 
->>>>>>> 5a3e2852
         let mut opening_challenge_counter = 0;
         
         // lambda
@@ -886,12 +907,7 @@
         let mut query_to_labels_map = BTreeMap::new();
 
         let poly_map: BTreeMap<_, _> = labeled_polynomials
-<<<<<<< HEAD
-            .clone()
-            .into_iter()
-=======
             .iter()
->>>>>>> 5a3e2852
             .map(|poly| (poly.label(), poly))
             .collect();
 
@@ -907,14 +923,7 @@
         // h(X)
         let mut batch_polynomial = Polynomial::zero();
 
-<<<<<<< HEAD
-        for (
-            _point_label, (point, labels),
-        ) in query_to_labels_map.into_iter() {
-=======
         for (_point_label, (&point, labels)) in query_to_labels_map.iter() {
-
->>>>>>> 5a3e2852
             for label in labels {
                 let labeled_polynomial =
                     poly_map.get(label).ok_or(Error::MissingPolynomial {
@@ -924,19 +933,6 @@
                 points.push(point);
 
                 // y_i
-<<<<<<< HEAD
-                let evaluated_y = labeled_polynomial.polynomial().evaluate(*point);
-
-                // (p_i(X) - y_i) / (X - x_i)
-                let polynomial =
-                    &(labeled_polynomial.polynomial() - &Polynomial::from_coefficients_vec(vec![evaluated_y]))
-                        /
-                        &Polynomial::from_coefficients_vec(vec![
-                            (G::ScalarField::zero() - point),
-                            G::ScalarField::one()
-                        ]);
-
-=======
                 let evaluated_y = labeled_polynomial.polynomial().evaluate(point); 
 
                 // (p_i(X) - y_i) / (X - x_i)
@@ -948,7 +944,6 @@
                         G::ScalarField::one()
                     ]);
                 
->>>>>>> 5a3e2852
                 // h(X) = SUM( lambda^i * ((p_i(X) - y_i) / (X - x_i)) )
                 batch_polynomial += (cur_challenge, &polynomial);
 
@@ -966,7 +961,8 @@
             None,
         ).into_affine();
 
-        // TODO: When we will move to Sponge-based construction, we will absorb the batch_commitment only and then squeeze a new challenge
+        // TODO: When we will move to Sponge-based construction, we will absorb the batch_commitment
+        //       only and then squeeze a new challenge
         // Fresh random challenge x
         let point= Self::compute_random_oracle_challenge(
             &to_bytes![
@@ -1098,14 +1094,16 @@
         query_set: &QuerySet<G::ScalarField>,
         evaluations: &Evaluations<G::ScalarField>,
         batch_proof: &Self::BatchProof,
-        // TODO: In order to implement the Fiat-Shamir transform in a "clean" manner, we need to pass a sponge instead of opening_challenges(). This sponge is then used to squeeze the opening challenge(s) as well as the fresh query point x
+        // TODO: In order to implement the Fiat-Shamir transform in a "clean" manner,
+        //       we need to pass a sponge instead of opening_challenges(). This sponge
+        //       is then used to squeeze the opening challenge(s) as well as the fresh
+        //       query point x
         opening_challenges: &dyn Fn(u64) -> G::ScalarField,
         rng: &mut R,
     ) -> Result<bool, Self::Error>
     where
         Self::Commitment: 'a,
     {
-<<<<<<< HEAD
         // DLOG "succinct" part
         let (check_poly, proof_final_key) = Self::succinct_batch_check_individual_opening_challenges(
             vk,
@@ -1134,59 +1132,6 @@
         end_timer!(check_time);
         Ok(true)
     }
-=======
-        let commitments: Vec<&'a LabeledCommitment<Self::Commitment>> = commitments.into_iter().map(|comm| comm).collect();
-
-        let batch_check_time = start_timer!(|| "Multi poly multi point check batching");
-
-        let mut query_to_labels_map = BTreeMap::new();
-        for (label, (point_label, point)) in query_set.iter() {
-            let labels = query_to_labels_map
-                .entry(point_label)
-                .or_insert((point, BTreeSet::new()));
-            labels.1.insert(label);
-        }
-
-        // v_i values
-        let mut v_values = vec![];
-
-        // y_i values
-        let mut y_values = vec![];
-
-        // x_i values
-        let mut points = vec![];
-
-        for (_point_label, (point, labels)) in query_to_labels_map.into_iter() {
-            for &label in labels.iter() {
-                let y_i = evaluations
-                    .get(&(label.clone(), *point))
-                    .ok_or(Error::MissingEvaluation {
-                        label: label.to_string(),
-                    })?;
-                let v_i = batch_proof.batch_values
-                    .get(&label.clone())
-                    .ok_or(Error::MissingEvaluation {
-                        label: label.to_string(),
-                    })?;
-                v_values.push(*v_i);
-                y_values.push(*y_i);
-                points.push(point);
-            }
-        }
-
-        // Commitment of the h(X) polynomial
-        let batch_commitment = batch_proof.batch_commitment;
-
-        // TODO: When we will move to Sponge-based construction, we will absorb the batch_commitment only and then squeeze a new challenge
-        // Fresh random challenge x
-        let point = Self::compute_random_oracle_challenge(
-            &to_bytes![
-                batch_commitment,
-                points                
-            ]
-            .unwrap(),
-        );
->>>>>>> 5a3e2852
 
     /// Batch verification of multiple Self::BatchProof(s)
     fn batch_check_batch_proofs<'a, R: RngCore>(
@@ -1238,17 +1183,11 @@
 
         end_timer!(succinct_time);
 
-<<<<<<< HEAD
         let batching_time = start_timer!(|| "Combine check polynomials and final comm keys");
 
         // Sample batching challenge
         let random_scalar = G::ScalarField::rand(rng);
         let mut batching_chal = G::ScalarField::one();
-=======
-        for ((&v_i, y_i), x_i) in v_values.iter().zip(y_values).zip(points) {
-
-            computed_batch_v = computed_batch_v + &(cur_challenge * &((v_i - &y_i) / &(point - x_i))); 
->>>>>>> 5a3e2852
 
         // Collect the powers of the batching challenge in a vector
         let mut batching_chal_pows = vec![G::ScalarField::zero(); xi_s_vec.len()];
@@ -1257,7 +1196,6 @@
             batching_chal *= &random_scalar;
         }
 
-<<<<<<< HEAD
         // Compute the combined_check_poly
         let combined_check_poly = batching_chal_pows
             .par_iter()
@@ -1285,43 +1223,6 @@
         }
         end_timer!(hard_time);
         Ok(true)
-=======
-        // Reconstructed v value added to the check
-        v_values.push(computed_batch_v);
-
-        // The commitment to h(X) polynomial added to the check
-        let mut commitments = commitments;
-        let labeled_batch_commitment = LabeledCommitment::new(
-            format!("Batch"),
-            Commitment { comm: batch_commitment, shifted_comm: None },
-            None
-        );
-        commitments.push(&labeled_batch_commitment);
-
-        end_timer!(batch_check_time);
-
-        let proof = &batch_proof.proof;
-
-        let opening_challenge = Self::compute_random_oracle_challenge(
-            &to_bytes![
-                batch_proof.batch_values.values().collect::<Vec<&G::ScalarField>>(),
-                batch_commitment,
-                point               
-            ]
-            .unwrap(),
-        );
-        let opening_challenges = |pow| opening_challenge.pow(&[pow]);
-
-        Self::check_individual_opening_challenges(
-            vk,
-            commitments,
-            point,
-            v_values,
-            proof,
-            &opening_challenges,
-            Some(rng)
-        )
->>>>>>> 5a3e2852
     }
 
     fn open_combinations_individual_opening_challenges<'a>(
