--- conflicted
+++ resolved
@@ -13,12 +13,6 @@
 
 use rayon::prelude::*;
 
-<<<<<<< HEAD
-//#[cfg(feature = "gpu")]
-//use algebra_kernels::polycommit::{get_kernels, get_gpu_min_length};
-
-=======
->>>>>>> aeab657d
 use digest::Digest;
 use crate::rng::{FiatShamirRng, FiatShamirChaChaRng};
 
@@ -610,34 +604,7 @@
         k_l: &mut [G::Projective],
         k_r: &[G],
     ) {
-<<<<<<< HEAD
-        /*#[cfg(feature = "gpu")]
-        if get_gpu_min_length() <= k_l.len() {
-            match get_kernels() {
-                Ok(kernels) => {
-                    match kernels[0].polycommit_round_reduce(
-                        round_challenge,
-                        round_challenge_inv,
-                        c_l,
-                        c_r,
-                        z_l,
-                        z_r,
-                        k_l,
-                        k_r
-                    ) {
-                        Ok(_) => {},
-                        Err(error) => { panic!("{}", error); }
-                    }
-                },
-                Err(error) => {
-                    panic!("{}", error);
-                }
-            }
-            return;
-        }*/
-
-=======
->>>>>>> aeab657d
+
         c_l.par_iter_mut()
             .zip(c_r)
             .for_each(|(c_l, c_r)| *c_l += &(round_challenge_inv * c_r));
