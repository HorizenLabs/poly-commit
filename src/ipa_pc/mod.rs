use crate::{BTreeMap, String, ToString, Vec};
use crate::{Error, Evaluations, QuerySet};
use crate::{LabeledCommitment, LabeledPolynomial, LabeledRandomness};
use crate::{PCRandomness, PCUniversalParams, Polynomial, PolynomialCommitment};
use algebra_utils::msm::VariableBaseMSM;
use algebra::{ToBytes, to_bytes, Field, PrimeField, UniformRand, Group, AffineCurve, ProjectiveCurve};
use std::{format, vec};
use std::marker::PhantomData;
use rand_core::RngCore;

mod data_structures;
pub use data_structures::*;

use rayon::prelude::*;

//#[cfg(feature = "gpu")]
//use algebra_kernels::polycommit::{get_kernels, get_gpu_min_length};

use digest::Digest;
use crate::rng::{FiatShamirRng, FiatShamirChaChaRng};

/// A polynomial commitment scheme based on the hardness of the
/// discrete logarithm problem in prime-order groups.
/// The construction is described in detail in [[BCMS20]][pcdas].
///
/// Degree bound enforcement requires that (at least one of) the points at
/// which a committed polynomial is evaluated are from a distribution that is
/// random conditioned on the polynomial. This is because degree bound
/// enforcement relies on checking a polynomial identity at this point.
/// More formally, the points must be sampled from an admissible query sampler,
/// as detailed in [[CHMMVW20]][marlin].
///
/// [pcdas]: https://eprint.iacr.org/2020/499
/// [marlin]: https://eprint.iacr.org/2019/1047
#[derive(Derivative)]
#[derivative(Clone(bound = ""))]
pub struct InnerProductArgPC<G: AffineCurve, D: Digest> {
    _projective: PhantomData<G>,
    _digest: PhantomData<D>,
}

impl<G: AffineCurve, D: Digest> InnerProductArgPC<G, D> {
    /// `PROTOCOL_NAME` is used as a seed for the setup function.
    const PROTOCOL_NAME: &'static [u8] = b"PC-DL-2020";
    /// Create a Pedersen commitment to `scalars` using the commitment key `comm_key`.
    /// Optionally, randomize the commitment using `hiding_generator` and `randomizer`.
    pub fn cm_commit(
        comm_key: &[G],
        scalars: &[G::ScalarField],
        hiding_generator: Option<G>,
        randomizer: Option<G::ScalarField>,
    ) -> G::Projective {
        let scalars_bigint = scalars.par_iter()
            .map(|s| s.into_repr())
            .collect::<Vec<_>>();
        let mut comm = VariableBaseMSM::multi_scalar_mul(&comm_key, &scalars_bigint);
        if randomizer.is_some() {
            assert!(hiding_generator.is_some());
            comm += &hiding_generator.unwrap().mul(randomizer.unwrap());
        }
        comm
    }

<<<<<<< HEAD
    /// Outputs a Field Element from a source that behaves like a random oracle
    pub fn compute_random_oracle_challenge(bytes: &[u8]) -> G::ScalarField {
        let mut i = 0u64;
        let mut challenge = None;
        while challenge.is_none() {
            let hash_input = to_bytes![bytes, i].unwrap();
            let hash = D::digest(&hash_input);
            challenge = <G::ScalarField as Field>::from_random_bytes(&hash);

            i += 1;
        }

        challenge.unwrap()
    }

=======
>>>>>>> bfd7a548
    #[inline]
    fn inner_product(l: &[G::ScalarField], r: &[G::ScalarField]) -> G::ScalarField {
        l.par_iter().zip(r).map(|(li, ri)| *li * ri).sum()
    }

    /// Computes an opening proof of multiple check polynomials with a corresponding
    /// commitment GFin opened at point.
    /// No segmentation here: Bullet Polys are at most as big as the committer key.
    pub fn open_check_polys<'a>(
        ck: &CommitterKey<G>,
        xi_s: impl IntoIterator<Item = &'a SuccinctCheckPolynomial<G::ScalarField>>,
        g_fins: impl IntoIterator<Item = &'a Commitment<G>>,
        point: G::ScalarField,
        fs_rng: &mut FiatShamirChaChaRng<D>,
    ) -> Result<Proof<G>, Error>
    {
        let mut key_len = ck.comm_key.len();
        assert_eq!(ck.comm_key.len().next_power_of_two(), key_len);

        let batch_time = start_timer!(|| "Compute and batch Bullet Polys and GFin commitments");
        let xi_s_vec = xi_s.into_iter().collect::<Vec<_>>();
        let g_fins = g_fins.into_iter().collect::<Vec<_>>();

        // Compute the evaluations of the Bullet polynomials at point starting from the xi_s
        let values = xi_s_vec.par_iter().map(|xi_s| {
            xi_s.evaluate(point)
        }).collect::<Vec<_>>();

        // Absorb evaluations
        fs_rng.absorb(&values.iter().flat_map(|val| to_bytes!(val).unwrap()).collect::<Vec<_>>());

        // Sample new batching challenge
        let random_scalar = fs_rng.squeeze_128_bits_challenge();

        // Collect the powers of the batching challenge in a vector
        let mut batching_chal = G::ScalarField::one();
        let mut batching_chal_pows = vec![G::ScalarField::zero(); xi_s_vec.len()];
        for i in 0..batching_chal_pows.len() {
            batching_chal_pows[i] = batching_chal;
            batching_chal *= &random_scalar;
        }

        // Compute combined check_poly and combined g_fin
        let (mut combined_check_poly, combined_g_fin, combined_v) = batching_chal_pows
            .into_par_iter()
            .zip(xi_s_vec)
            .zip(values)
            .zip(g_fins)
            .map(|(((chal, xi_s), value), g_fin)| {
                (
                    Polynomial::from_coefficients_vec(xi_s.compute_scaled_coeffs(chal)),
                    g_fin.comm[0].mul(chal),
                    chal * value
                )
            }).reduce(
                || (Polynomial::zero(), <G::Projective as ProjectiveCurve>::zero(), G::ScalarField::zero()),
                |acc, poly_comm_val| (&acc.0 + &poly_comm_val.0, acc.1 + &poly_comm_val.1, acc.2 + &poly_comm_val.2)
            );

        // It's not necessary to use the full length of the ck if all the Bullet Polys are smaller:
        // trim the ck if that's the case
        key_len = combined_check_poly.coeffs.len();
        assert_eq!(key_len.next_power_of_two(), key_len);
        let mut comm_key = &ck.comm_key[..key_len];

        end_timer!(batch_time);

        let proof_time =
            start_timer!(|| format!("Generating proof for degree {} combined polynomial", key_len));

        let combined_g_fin = combined_g_fin.into_affine();

        // ith challenge
        fs_rng.absorb(&to_bytes![combined_g_fin, point, combined_v].unwrap());
        let mut round_challenge: G::ScalarField = fs_rng.squeeze_128_bits_challenge();

        let h_prime = ck.h.mul(round_challenge).into_affine();

        let mut coeffs = combined_check_poly.coeffs.as_mut_slice();

        // Powers of z
        let mut z: Vec<G::ScalarField> = Vec::with_capacity(key_len);
        let mut cur_z: G::ScalarField = G::ScalarField::one();
        for _ in 0..key_len {
            z.push(cur_z);
            cur_z *= &point;
        }
        let mut z = z.as_mut_slice();

        // This will be used for transforming the key in each step
        let mut key_proj: Vec<G::Projective> = comm_key.iter().map(|x| (*x).into_projective()).collect();
        let mut key_proj = key_proj.as_mut_slice();

        let mut temp;

        let log_key_len = algebra::log2(key_len) as usize;
        let mut l_vec = Vec::with_capacity(log_key_len);
        let mut r_vec = Vec::with_capacity(log_key_len);

        let mut n = key_len;
        while n > 1 {
            let (coeffs_l, coeffs_r) = coeffs.split_at_mut(n / 2);
            let (z_l, z_r) = z.split_at_mut(n / 2);
            let (key_l, key_r) = comm_key.split_at(n / 2);
            let (key_proj_l, _) = key_proj.split_at_mut(n / 2);

            let l = Self::cm_commit(key_l, coeffs_r, None, None)
                + &h_prime.mul(Self::inner_product(coeffs_r, z_l));

            let r = Self::cm_commit(key_r, coeffs_l, None, None)
                + &h_prime.mul(Self::inner_product(coeffs_l, z_r));

            let lr = G::Projective::batch_normalization_into_affine(vec![l, r]);
            l_vec.push(lr[0]);
            r_vec.push(lr[1]);

            fs_rng.absorb(&to_bytes![round_challenge, lr[0], lr[1]].unwrap());
            round_challenge = fs_rng.squeeze_128_bits_challenge();

            let round_challenge_inv = round_challenge.inverse().unwrap();

            Self::polycommit_round_reduce(
                round_challenge,
                round_challenge_inv,
                coeffs_l,
                coeffs_r,
                z_l,
                z_r,
                key_proj_l,
                key_r,
            );

            coeffs = coeffs_l;
            z = z_l;

            key_proj = key_proj_l;
            temp = G::Projective::batch_normalization_into_affine(key_proj.to_vec());
            comm_key = &temp;

            n /= 2;
        }

        end_timer!(proof_time);

        Ok(Proof {
            l_vec,
            r_vec,
            final_comm_key: comm_key[0],
            c: coeffs[0],
            hiding_comm: None,
            rand: None,
        })
    }

    /// The succinct portion of `PC::check`. This algorithm runs in time
    /// O(log d), where d is the degree of the committed polynomials.
    pub fn succinct_check<'a>(
        vk: &VerifierKey<G>,
        commitments: impl IntoIterator<Item = &'a LabeledCommitment<Commitment<G>>>,
        point: G::ScalarField,
        values: impl IntoIterator<Item = G::ScalarField>,
        proof: &Proof<G>,
        fs_rng: &mut FiatShamirChaChaRng<D>,
    ) -> Result<Option<SuccinctCheckPolynomial<G::ScalarField>>, Error> {
        let check_time = start_timer!(|| "Succinct checking");

        // We do not assume that the vk length is equal to the segment size; therefore
        // we read the segment size from the proof L and Rs vectors (i.e. the number
        // of steps of the bullet reduction)
        let log_key_len = proof.l_vec.len();
        let key_len = 1 << log_key_len;

        if proof.l_vec.len() != proof.r_vec.len() || proof.l_vec.len() > log_key_len {
            return Err(Error::IncorrectInputLength(
                format!(
                    "Expected proof vectors to be at most {:}. Instead, l_vec size is {:} and r_vec size is {:}",
                    log_key_len,
                    proof.l_vec.len(),
                    proof.r_vec.len()
                )
            ));
        }

        let mut combined_commitment_proj = <G::Projective as ProjectiveCurve>::zero();
        let mut combined_v = G::ScalarField::zero();

        let mut cur_challenge: G::ScalarField = fs_rng.squeeze_128_bits_challenge();

        let labeled_commitments = commitments.into_iter();
        let values = values.into_iter();

        for (labeled_commitment, value) in labeled_commitments.zip(values) {
            let label = labeled_commitment.label();
            let commitment = labeled_commitment.commitment();
            combined_v += &(cur_challenge * &value);

            let segments_count = commitment.comm.len();

            let mut comm_lc = <G::Projective as ProjectiveCurve>::zero();
            for (i, comm_single) in commitment.comm.iter().enumerate() {
                let is = i * key_len;
                comm_lc += &comm_single.mul(point.pow(&[is as u64]));
            }
            combined_commitment_proj += &comm_lc.mul(&cur_challenge);

            cur_challenge = fs_rng.squeeze_128_bits_challenge();

            let degree_bound = labeled_commitment.degree_bound();

            // If the degree_bound is a multiple of the key_len then there is no need to prove the degree bound polynomial identity.
            let degree_bound_len = degree_bound.and_then(|degree_bound_len| {
                if (degree_bound_len + 1) % key_len != 0 { Some(degree_bound_len + 1) } else { None }
            });

            assert_eq!(
                degree_bound_len.is_some(),
                commitment.shifted_comm.is_some()
            );

            if let Some(degree_bound_len) = degree_bound_len {

                if Self::check_segments_and_bounds(
                    degree_bound.unwrap(),
                    segments_count,
                    key_len,
                    label.clone(),
                ).is_err() {
                    return Ok(None);
                }

                let shifted_degree_bound = degree_bound_len % key_len - 1;
                let shift = -point.pow(&[(key_len - shifted_degree_bound - 1) as u64]);
                combined_commitment_proj += &commitment.shifted_comm.unwrap().mul(cur_challenge);
                combined_commitment_proj += &commitment.comm[segments_count - 1].mul(cur_challenge * &shift);

                cur_challenge = fs_rng.squeeze_128_bits_challenge();
            }
        }

        let mut combined_commitment = combined_commitment_proj.into_affine();

        assert_eq!(proof.hiding_comm.is_some(), proof.rand.is_some());
        if proof.hiding_comm.is_some() {
            let hiding_comm = proof.hiding_comm.unwrap();
            let rand = proof.rand.unwrap();

            fs_rng.absorb(&to_bytes![combined_commitment, point, combined_v, hiding_comm].unwrap());
            let hiding_challenge: G::ScalarField = fs_rng.squeeze_128_bits_challenge();

            combined_commitment_proj += &(hiding_comm.mul(hiding_challenge) - &vk.s.mul(rand));
            combined_commitment = combined_commitment_proj.into_affine();
        }

        // Challenge for each round
        let mut round_challenges = Vec::with_capacity(log_key_len);

        fs_rng.absorb(&to_bytes![combined_commitment, point, combined_v].unwrap());
        let mut round_challenge: G::ScalarField = fs_rng.squeeze_128_bits_challenge();

        let h_prime = vk.h.mul(round_challenge);

        let mut round_commitment_proj = combined_commitment_proj + &h_prime.mul(&combined_v);

        let l_iter = proof.l_vec.iter();
        let r_iter = proof.r_vec.iter();

        for (l, r) in l_iter.zip(r_iter) {

            fs_rng.absorb(&to_bytes![round_challenge, l, r].unwrap());
            round_challenge = fs_rng.squeeze_128_bits_challenge();

            round_challenges.push(round_challenge);
            round_commitment_proj +=
                &(l.mul(round_challenge.inverse().unwrap()) + &r.mul(round_challenge));
        }

        let check_poly = SuccinctCheckPolynomial::<G::ScalarField>(round_challenges);
        let v_prime = check_poly.evaluate(point) * &proof.c;
        let h_prime = h_prime.into_affine();

        let check_commitment_elem: G::Projective = Self::cm_commit(
            &[proof.final_comm_key.clone(), h_prime],
            &[proof.c.clone(), v_prime],
            None,
            None,
        );

        if !ProjectiveCurve::is_zero(&(round_commitment_proj - &check_commitment_elem)) {
            end_timer!(check_time);
            return Ok(None)
        }

        end_timer!(check_time);
        Ok(Some(check_poly))
    }

    /// Perform the succinct check of proof, returning the succinct check polynomial (the xi_s)
    /// and the GFinal.
    pub fn succinct_batch_check_individual_opening_challenges<'a>(
        vk: &VerifierKey<G>,
        commitments: impl IntoIterator<Item = &'a LabeledCommitment<Commitment<G>>>,
        query_set: &QuerySet<G::ScalarField>,
        values: &Evaluations<G::ScalarField>,
        batch_proof: &BatchProof<G>,
        fs_rng: &mut FiatShamirChaChaRng<D>,
    ) -> Result<(SuccinctCheckPolynomial<G::ScalarField>, G), Error>
    {
        let commitments: Vec<&'a LabeledCommitment<Commitment<G>>> = commitments.into_iter().map(|comm| comm).collect();

        let batch_check_time = start_timer!(|| "Multi poly multi point batch check: succinct part");
        let evals_time = start_timer!(|| "Compute batched poly value");

        // v_i values
        let mut v_values = vec![];

        // y_i values
        let mut y_values = vec![];

        // x_i values
        let mut points = vec![];

        for (label, (_point_label, point)) in query_set.iter() {

            let y_i = values
                .get(&(label.clone(), *point))
                .ok_or(Error::MissingEvaluation {
                    label: label.to_string(),
                })?;
            let v_i = batch_proof.batch_values
                .get(&label.clone())
                .ok_or(Error::MissingEvaluation {
                    label: label.to_string(),
                })?;
            v_values.push(*v_i);
            y_values.push(*y_i);
            points.push(point);
        }

        // Commitment of the h(X) polynomial
        let batch_commitment = batch_proof.batch_commitment.clone();

        // lambda
        let lambda: G::ScalarField = fs_rng.squeeze_128_bits_challenge();
        let mut cur_challenge = lambda;

        // Fresh random challenge x
        fs_rng.absorb(&to_bytes![batch_commitment].unwrap());
        let point: G::ScalarField = fs_rng.squeeze_128_bits_challenge();

        let mut computed_batch_v = G::ScalarField::zero();

        for ((&v_i, y_i), x_i) in v_values.iter().zip(y_values).zip(points) {

            computed_batch_v = computed_batch_v + &(cur_challenge * &((v_i - &y_i) / &(point - x_i)));

            cur_challenge = cur_challenge * &lambda;
        }

        let mut batch_values = vec![];
        for commitment in commitments.iter() {
            let value = batch_proof.batch_values
                .get(commitment.label())
                .ok_or(Error::MissingEvaluation {
                    label: commitment.label().to_string(),
                })?;
            batch_values.push(*value);
        }

        // Reconstructed v value added to the check
        batch_values.push(computed_batch_v);

        // The commitment to h(X) polynomial added to the check
        let mut commitments = commitments;
        let labeled_batch_commitment = LabeledCommitment::new(
            format!("Batch"),
            Commitment { comm: batch_commitment.clone(), shifted_comm: None },
            None
        );
        commitments.push(&labeled_batch_commitment);

        let proof = &batch_proof.proof;
        end_timer!(evals_time);

        let check_time = start_timer!(|| "Succinct check batched polynomial");

        fs_rng.absorb(&to_bytes![batch_proof.batch_values.values().collect::<Vec<&G::ScalarField>>(), batch_commitment, point].unwrap());

        let check_poly = Self::succinct_check(vk, commitments, point, batch_values, proof, fs_rng)?;

        if check_poly.is_none() {
            end_timer!(check_time);
            return Err(Error::FailedSuccinctCheck);
        }

        end_timer!(check_time);
        end_timer!(batch_check_time);

        Ok((check_poly.unwrap(), proof.final_comm_key))
    }

    /// Succinct verify proofs and, if valid, return their SuccinctCheckPolynomials and GFinals.
    pub fn succinct_batch_check<'a>(
        vk:                 &VerifierKey<G>,
        commitments:        impl IntoIterator<Item = &'a [LabeledCommitment<Commitment<G>>]>,
        query_sets:         impl IntoIterator<Item = &'a QuerySet<'a, G::ScalarField>>,
        values:             impl IntoIterator<Item = &'a Evaluations<'a, G::ScalarField>>,
        proofs:             impl IntoIterator<Item = &'a BatchProof<G>>,
        states:             impl IntoIterator<Item = &'a Vec<u8>>,
    ) -> Result<(Vec<SuccinctCheckPolynomial<G::ScalarField>>, Vec<G>), Error>
    {
        let comms = commitments.into_iter().collect::<Vec<_>>();
        let query_sets = query_sets.into_iter().collect::<Vec<_>>();
        let values = values.into_iter().collect::<Vec<_>>();
        let proofs = proofs.into_iter().collect::<Vec<_>>();
        let states = states.into_iter().collect::<Vec<_>>();

        // Perform succinct verification of all the proofs and collect
        // the xi_s and the GFinal_s into DLogAccumulators
        let succinct_time = start_timer!(|| "Succinct verification of proofs");

        let accumulators = comms.into_par_iter()
            .zip(query_sets)
            .zip(values)
            .zip(proofs)
            .zip(states)
            .map(|((((commitments, query_set), values), proof), state)|
                {
                    // Perform succinct check of i-th proof
                    let (challenges, final_comm_key) = Self::succinct_batch_check_individual_opening_challenges(
                        vk,
                        commitments,
                        query_set,
                        values,
                        proof,
                        &mut FiatShamirChaChaRng::<D>::from_seed(state),
                    ).unwrap();

                    (final_comm_key, challenges)
                }
            ).collect::<Vec<_>>();
        end_timer!(succinct_time);

        let g_finals = accumulators.iter().map(|(g_final, _)| g_final.clone()).collect::<Vec<_>>();
        let challenges = accumulators.into_iter().map(|(_, xi_s)| xi_s).collect::<Vec<_>>();

        Ok((challenges, g_finals))
    }

    fn check_degrees_and_bounds(
        supported_degree: usize,
        p: &LabeledPolynomial<G::ScalarField>,
    ) -> Result<(), Error> {
        // We use segmentation, therefore we allow arbitrary degree polynomials: hence, the only
        // check that makes sense, is the bound being bigger than the degree of the polynomial.
        if let Some(bound) = p.degree_bound() {

            let p_len = p.polynomial().coeffs.len();
            let segment_len = supported_degree + 1;
            let segments_count = std::cmp::max(1, p_len / segment_len + if p_len % segment_len != 0 { 1 } else { 0 });

            if bound < p.degree() {
                return Err(Error::IncorrectDegreeBound {
                    poly_degree: p.degree(),
                    degree_bound: bound,
                    supported_degree,
                    label: p.label().to_string(),
                });
            }

            return Self::check_segments_and_bounds(
                bound,
                segments_count,
                segment_len,
                p.label().to_string()
            );
        }

        Ok(())
    }

    fn check_segments_and_bounds(
        bound: usize,
        segments_count: usize,
        segment_len: usize,
        label: String
    ) -> Result<(), Error> {

        if (bound + 1) <= (segments_count-1) * segment_len ||
            (bound + 1) > segments_count * segment_len
        {
            return Err(Error::IncorrectSegmentedDegreeBound {
                degree_bound: bound,
                segments_count,
                segment_len,
                label,
            });
        }

        Ok(())
    }

    fn shift_polynomial(
        ck: &CommitterKey<G>,
        p: &Polynomial<G::ScalarField>,
        degree_bound: usize,
    ) -> Polynomial<G::ScalarField> {
        if p.is_zero() {
            Polynomial::zero()
        } else {
            let mut shifted_polynomial_coeffs =
                vec![G::ScalarField::zero(); ck.comm_key.len() - 1 - degree_bound];
            shifted_polynomial_coeffs.extend_from_slice(&p.coeffs);
            Polynomial::from_coefficients_vec(shifted_polynomial_coeffs)
        }
    }

    fn sample_generators(num_generators: usize) -> Vec<G> {
        let generators: Vec<_> = (0..num_generators).into_par_iter()
            .map(|i| {
                let i = i as u64;
                let mut hash = D::digest(&to_bytes![&Self::PROTOCOL_NAME, i].unwrap());
                let mut g = G::from_random_bytes(&hash);
                let mut j = 0u64;
                while g.is_none() {
                    hash = D::digest(&to_bytes![&Self::PROTOCOL_NAME, i, j].unwrap());
                    g = G::from_random_bytes(&hash);
                    j += 1;
                }
                let generator = g.unwrap();
                generator.mul_by_cofactor().into_projective()
            })
            .collect();

        G::Projective::batch_normalization_into_affine(generators)
    }

    /// Perform bullet reduce at the commitment last stage
    fn polycommit_round_reduce(
        round_challenge: G::ScalarField,
        round_challenge_inv: G::ScalarField,
        c_l: &mut [G::ScalarField],
        c_r: &[G::ScalarField],
        z_l: &mut [G::ScalarField],
        z_r: &[G::ScalarField],
        k_l: &mut [G::Projective],
        k_r: &[G],
    ) {
        /*#[cfg(feature = "gpu")]
        if get_gpu_min_length() <= k_l.len() {
            match get_kernels() {
                Ok(kernels) => {
                    match kernels[0].polycommit_round_reduce(
                        round_challenge,
                        round_challenge_inv,
                        c_l,
                        c_r,
                        z_l,
                        z_r,
                        k_l,
                        k_r
                    ) {
                        Ok(_) => {},
                        Err(error) => { panic!("{}", error); }
                    }
                },
                Err(error) => {
                    panic!("{}", error);
                }
            }
            return;
        }*/

        c_l.par_iter_mut()
            .zip(c_r)
            .for_each(|(c_l, c_r)| *c_l += &(round_challenge_inv * c_r));

        z_l.par_iter_mut()
            .zip(z_r)
            .for_each(|(z_l, z_r)| *z_l += &(round_challenge * z_r));

        k_l.par_iter_mut()
            .zip(k_r)
            .for_each(|(k_l, k_r)| *k_l += &(k_r.mul(round_challenge)));
    }
}

impl<G: AffineCurve, D: Digest> PolynomialCommitment<G::ScalarField> for InnerProductArgPC<G, D> {
    type UniversalParams = UniversalParams<G>;
    type CommitterKey = CommitterKey<G>;
    type VerifierKey = VerifierKey<G>;
    type PreparedVerifierKey = PreparedVerifierKey<G>;
    type Commitment = Commitment<G>;
    type PreparedCommitment = PreparedCommitment<G>;
    type Randomness = Randomness<G>;
    type Proof = Proof<G>;
    type BatchProof = BatchProof<G>;
    type Error = Error;
    type RandomOracle = FiatShamirChaChaRng<D>;

    fn setup(
        max_degree: usize,
    ) -> Result<Self::UniversalParams, Self::Error> {
        // Ensure that max_degree + 1 is a power of 2
        let max_degree = (max_degree + 1).next_power_of_two() - 1;

        let setup_time = start_timer!(|| format!("Sampling {} generators", max_degree + 3));
        let mut generators = Self::sample_generators(max_degree + 3);
        end_timer!(setup_time);

        let hash = D::digest(&to_bytes![generators, max_degree as u32].unwrap()).to_vec();

        let h = generators.pop().unwrap();
        let s = generators.pop().unwrap();

        let pp = UniversalParams {
            comm_key: generators,
            h,
            s,
            hash,
        };

        Ok(pp)
    }

    fn trim(
        pp: &Self::UniversalParams,
        supported_degree: usize,
    ) -> Result<(Self::CommitterKey, Self::VerifierKey), Self::Error> {
        // Ensure that supported_degree + 1 is a power of two
        let supported_degree = (supported_degree + 1).next_power_of_two() - 1;
        if supported_degree > pp.max_degree() {
            return Err(Error::TrimmingDegreeTooLarge);
        }

        let trim_time =
            start_timer!(|| format!("Trimming to supported degree of {}", supported_degree));

        let ck = CommitterKey {
            comm_key: pp.comm_key[0..(supported_degree + 1)].to_vec(),
            h: pp.h.clone(),
            s: pp.s.clone(),
            max_degree: pp.max_degree(),
            hash: pp.hash.clone(),
        };

        let vk = VerifierKey {
            comm_key: pp.comm_key[0..(supported_degree + 1)].to_vec(),
            h: pp.h.clone(),
            s: pp.s.clone(),
            max_degree: pp.max_degree(),
            hash: pp.hash.clone(),
        };

        end_timer!(trim_time);

        Ok((ck, vk))
    }

    /// Outputs a commitment to `polynomial`.
    fn commit<'a>(
        ck: &Self::CommitterKey,
        polynomials: impl IntoIterator<Item = &'a LabeledPolynomial<G::ScalarField>>,
        rng: Option<&mut dyn RngCore>,
    ) -> Result<
        (
            Vec<LabeledCommitment<Self::Commitment>>,
            Vec<LabeledRandomness<Self::Randomness>>,
        ),
        Self::Error,
    > {
        let rng = &mut crate::optional_rng::OptionalRng(rng);
        let mut comms = Vec::new();
        let mut rands = Vec::new();

        let commit_time = start_timer!(|| "Committing to polynomials");
        for labeled_polynomial in polynomials {
            Self::check_degrees_and_bounds(ck.comm_key.len() - 1, labeled_polynomial)?;

            let polynomial = labeled_polynomial.polynomial();
            let label = labeled_polynomial.label();
            let hiding_bound = labeled_polynomial.hiding_bound();
            let degree_bound = labeled_polynomial.degree_bound();

            let commit_time = start_timer!(|| format!(
                "Polynomial {} of degree {}, degree bound {:?}, and hiding bound {:?}",
                label,
                polynomial.degree(),
                degree_bound,
                hiding_bound,
            ));

            let key_len = ck.comm_key.len();
            let p_len = polynomial.coeffs.len();
            let segments_count = std::cmp::max(1, p_len / key_len + if p_len % key_len != 0 { 1 } else { 0 });

            let randomness = if let Some(_) = hiding_bound {
                Randomness::rand(segments_count, degree_bound.is_some(), rng)
            } else {
                Randomness::empty(segments_count)
            };

            let comm: Vec<G>;

            // split poly in segments and commit all of them without shifting
            comm = (0..segments_count).into_iter().map(
                |i| {
                    Self::cm_commit(
                        &ck.comm_key,
                        &polynomial.coeffs[i * key_len..core::cmp::min((i + 1) * key_len, p_len)],
                        Some(ck.s),
                        Some(randomness.rand[i]),
                    ).into_affine()
                }
            ).collect();

            // committing only last segment shifted to the right edge
            let shifted_comm = degree_bound.and_then(|degree_bound| {
                let degree_bound_len = degree_bound + 1; // Convert to the maximum number of coefficients
                if degree_bound_len % key_len != 0 {
                    Some(
                        Self::cm_commit(
                            &ck.comm_key[key_len - (degree_bound_len % key_len)..],
                            &polynomial.coeffs[(segments_count - 1) * key_len..p_len],
                            Some(ck.s),
                            randomness.shifted_rand,
                        ).into_affine()
                    )
                } else {
                    None
                }
            });

            let commitment = Commitment { comm, shifted_comm };
            let labeled_comm = LabeledCommitment::new(label.to_string(), commitment, degree_bound);
            let labeled_rand = LabeledRandomness::new(label.to_string(), randomness);

            comms.push(labeled_comm);
            rands.push(labeled_rand);

            end_timer!(commit_time);
        }

        end_timer!(commit_time);
        Ok((comms, rands))
    }

    fn open_individual_opening_challenges<'a>(
        ck: &Self::CommitterKey,
        labeled_polynomials: impl IntoIterator<Item = &'a LabeledPolynomial<G::ScalarField>>,
        commitments: impl IntoIterator<Item = &'a LabeledCommitment<Self::Commitment>>,
        point: G::ScalarField,
        fs_rng: &mut Self::RandomOracle,
        rands: impl IntoIterator<Item = &'a LabeledRandomness<Self::Randomness>>,
        rng: Option<&mut dyn RngCore>,
    ) -> Result<Self::Proof, Self::Error>
        where
            Self::Commitment: 'a,
            Self::Randomness: 'a,
    {
        let key_len = ck.comm_key.len();
        let log_key_len = algebra::log2(key_len) as usize;

        assert_eq!(key_len.next_power_of_two(), key_len);

        let mut combined_polynomial = Polynomial::zero();
        let mut combined_rand = G::ScalarField::zero();
        let mut combined_commitment_proj = <G::Projective as ProjectiveCurve>::zero();

        let mut has_hiding = false;

        let polys_iter = labeled_polynomials.into_iter();
        let rands_iter = rands.into_iter();
        let comms_iter = commitments.into_iter();

        let combine_time = start_timer!(|| "Combining polynomials, randomness, and commitments.");

        let mut cur_challenge: G::ScalarField = fs_rng.squeeze_128_bits_challenge();

        for (labeled_polynomial, (labeled_commitment, labeled_randomness)) in
        polys_iter.zip(comms_iter.zip(rands_iter))
        {
            let label = labeled_polynomial.label();
            assert_eq!(labeled_polynomial.label(), labeled_commitment.label());
            Self::check_degrees_and_bounds(ck.comm_key.len() - 1, labeled_polynomial)?;

            let polynomial = labeled_polynomial.polynomial();
            let degree_bound = labeled_polynomial.degree_bound();
            let hiding_bound = labeled_polynomial.hiding_bound();
            let commitment = labeled_commitment.commitment();
            let randomness = labeled_randomness.randomness();

            let p_len = polynomial.coeffs.len();
            let segments_count = std::cmp::max(1, p_len / key_len + if p_len % key_len != 0 { 1 } else { 0 });

            // If the degree_bound is a multiple of the key_len then there is no need to prove the degree bound polynomial identity.
            let degree_bound_len = degree_bound.and_then(|degree_bound| {
                if (degree_bound + 1) % key_len != 0 { Some(degree_bound + 1) } else { None }
            });

            assert_eq!(
                degree_bound_len.is_some(),
                commitment.shifted_comm.is_some(),
                "shifted_comm mismatch for {}",
                label
            );

            assert_eq!(
                degree_bound,
                labeled_commitment.degree_bound(),
                "labeled_comm degree bound mismatch for {}",
                label
            );

            if hiding_bound.is_some() {
                has_hiding = true;
            }

            let mut polynomial_lc = Polynomial::zero();
            let mut comm_lc = <G::Projective as ProjectiveCurve>::zero();
            let mut rand_lc = G::ScalarField::zero();

            for i in 0..segments_count {
                let is = i * key_len;
                let poly_single = Polynomial::from_coefficients_slice(
                    &polynomial.coeffs[i * key_len..core::cmp::min((i + 1) * key_len, p_len)]
                );
                let comm_single = commitment.comm[i];
                polynomial_lc += (point.pow(&[is as u64]), &poly_single);
                comm_lc += &comm_single.mul(point.pow(&[is as u64]));
                if has_hiding {
                    let rand_single = randomness.rand[i];
                    rand_lc += &(point.pow(&[is as u64]) * rand_single);
                }
            }

<<<<<<< HEAD
                if hiding_bound.is_some() {
                    has_hiding = true;
                    let mut rand_lc = G::ScalarField::zero();
                    for (i, rand_single) in labeled_randomness.randomness().rand.iter().enumerate() {
                        let is = i * key_len;
                        rand_lc += &(point.pow(&[is as u64]) * rand_single);
                    }
                    combined_rand += &(cur_challenge * &rand_lc);
                }
=======
            combined_polynomial += (cur_challenge, &polynomial_lc);
            combined_commitment_proj += &comm_lc.mul(&cur_challenge);
            if has_hiding {
                combined_rand += &(cur_challenge * &rand_lc);
            }
>>>>>>> bfd7a548

            cur_challenge = fs_rng.squeeze_128_bits_challenge();

            if let Some(degree_bound_len) = degree_bound_len {

                let shifted_degree_bound = degree_bound_len % key_len - 1;
                let last_segment_polynomial = Polynomial::from_coefficients_slice(
                    &polynomial.coeffs[(segments_count - 1) * key_len..p_len]
                );
                let shifted_polynomial = Self::shift_polynomial(
                    ck,
                    &last_segment_polynomial,
                    shifted_degree_bound
                );
                let shift = -point.pow(&[(key_len - shifted_degree_bound - 1) as u64]);

                combined_polynomial += (cur_challenge, &shifted_polynomial);
                combined_commitment_proj += &commitment.shifted_comm.unwrap().mul(cur_challenge);

                combined_polynomial += (cur_challenge * &shift, &last_segment_polynomial);
                combined_commitment_proj += &commitment.comm[segments_count - 1].mul(cur_challenge * &shift);

                if hiding_bound.is_some() {
                    let shifted_rand = randomness.shifted_rand;
                    assert!(
                        shifted_rand.is_some(),
                        "shifted_rand.is_none() for {}",
                        label
                    );
                    combined_rand += &(cur_challenge * &shifted_rand.unwrap());
                    combined_rand += &(cur_challenge * &shift * &randomness.rand[segments_count - 1]);
                }

                cur_challenge = fs_rng.squeeze_128_bits_challenge();
            }
        }

        end_timer!(combine_time);

        let combined_v = combined_polynomial.evaluate(point);

        let mut combined_commitment;
        let mut hiding_commitment = None;

        if has_hiding {
            let mut rng = rng.expect("hiding commitments require randomness");
            let hiding_time = start_timer!(|| "Applying hiding.");
            let mut hiding_polynomial = Polynomial::rand(key_len - 1, &mut rng);
            hiding_polynomial -=
                &Polynomial::from_coefficients_slice(&[hiding_polynomial.evaluate(point)]);

            let hiding_rand = G::ScalarField::rand(rng);
            let hiding_commitment_proj = Self::cm_commit(
                ck.comm_key.as_slice(),
                hiding_polynomial.coeffs.as_slice(),
                Some(ck.s),
                Some(hiding_rand),
            );

            let mut batch = G::Projective::batch_normalization_into_affine(vec![
                combined_commitment_proj,
                hiding_commitment_proj,
            ]);
            hiding_commitment = Some(batch.pop().unwrap());
            combined_commitment = batch.pop().unwrap();

            fs_rng.absorb(&to_bytes![combined_commitment, point, combined_v, hiding_commitment.unwrap()].unwrap());
            let hiding_challenge: G::ScalarField = fs_rng.squeeze_128_bits_challenge();

            combined_polynomial += (hiding_challenge, &hiding_polynomial);
            combined_rand += &(hiding_challenge * &hiding_rand);
            combined_commitment_proj +=
                &(hiding_commitment_proj.mul(&hiding_challenge) - &ck.s.mul(combined_rand));

            end_timer!(hiding_time);
        }

        let combined_rand = if has_hiding {
            Some(combined_rand)
        } else {
            None
        };

        let proof_time =
            start_timer!(|| format!("Generating proof for degree {} combined polynomial", key_len));

        combined_commitment = combined_commitment_proj.into_affine();

        // ith challenge
        fs_rng.absorb(&to_bytes![combined_commitment, point, combined_v].unwrap());
        let mut round_challenge: G::ScalarField = fs_rng.squeeze_128_bits_challenge();

        let h_prime = ck.h.mul(round_challenge).into_affine();

        // Pads the coefficients with zeroes to get the number of coeff to be key_len
        let mut coeffs = combined_polynomial.coeffs;
        if coeffs.len() < key_len {
            for _ in coeffs.len()..key_len {
                coeffs.push(G::ScalarField::zero());
            }
        }
        let mut coeffs = coeffs.as_mut_slice();

        // Powers of z
        let mut z: Vec<G::ScalarField> = Vec::with_capacity(key_len);
        let mut cur_z: G::ScalarField = G::ScalarField::one();
        for _ in 0..key_len {
            z.push(cur_z);
            cur_z *= &point;
        }
        let mut z = z.as_mut_slice();

        // This will be used for transforming the key in each step
        let mut key_proj: Vec<G::Projective> = ck.comm_key.iter().map(|x| (*x).into_projective()).collect();
        let mut key_proj = key_proj.as_mut_slice();

        let mut temp;

        // Key for MSM
        // We initialize this to capacity 0 initially because we want to use the key slice first
        let mut comm_key = &ck.comm_key;

        let mut l_vec = Vec::with_capacity(log_key_len);
        let mut r_vec = Vec::with_capacity(log_key_len);

        let mut n = key_len;
        while n > 1 {
            let (coeffs_l, coeffs_r) = coeffs.split_at_mut(n / 2);
            let (z_l, z_r) = z.split_at_mut(n / 2);
            let (key_l, key_r) = comm_key.split_at(n / 2);
            let (key_proj_l, _) = key_proj.split_at_mut(n / 2);

            let l = Self::cm_commit(key_l, coeffs_r, None, None)
                + &h_prime.mul(Self::inner_product(coeffs_r, z_l));

            let r = Self::cm_commit(key_r, coeffs_l, None, None)
                + &h_prime.mul(Self::inner_product(coeffs_l, z_r));

            let lr = G::Projective::batch_normalization_into_affine(vec![l, r]);
            l_vec.push(lr[0]);
            r_vec.push(lr[1]);

            fs_rng.absorb(&to_bytes![round_challenge, lr[0], lr[1]].unwrap());

            round_challenge = fs_rng.squeeze_128_bits_challenge();
            let round_challenge_inv = round_challenge.inverse().unwrap();

            Self::polycommit_round_reduce(
                round_challenge,
                round_challenge_inv,
                coeffs_l,
                coeffs_r,
                z_l,
                z_r,
                key_proj_l,
                key_r,
            );

            coeffs = coeffs_l;
            z = z_l;

            key_proj = key_proj_l;
            temp = G::Projective::batch_normalization_into_affine(key_proj.to_vec());
            comm_key = &temp;

            n /= 2;
        }

        end_timer!(proof_time);

        Ok(Proof {
            l_vec,
            r_vec,
            final_comm_key: comm_key[0],
            c: coeffs[0],
            hiding_comm: hiding_commitment,
            rand: combined_rand,
        })
    }

    /// The multi-point "batching" according to Boneh, et al. 2020, "Efficient polynomial commitment schemes for multiple points and polynomials", https://eprint.iacr.org/2020/081.
    fn batch_open_individual_opening_challenges<'a>(
        ck: &Self::CommitterKey,
        labeled_polynomials: impl IntoIterator<Item = &'a LabeledPolynomial<G::ScalarField>>,
        commitments: impl IntoIterator<Item = &'a LabeledCommitment<Self::Commitment>>,
        query_set: &QuerySet<G::ScalarField>,
        fs_rng: &mut Self::RandomOracle,
        rands: impl IntoIterator<Item = &'a LabeledRandomness<Self::Randomness>>,
        mut rng: Option<&mut dyn RngCore>,
    ) -> Result<Self::BatchProof, Self::Error>
        where
            Self::Randomness: 'a,
            Self::Commitment: 'a,
    {
        let labeled_polynomials: Vec<&'a LabeledPolynomial<G::ScalarField>> = labeled_polynomials.into_iter().map(|poly| poly).collect();
        let commitments: Vec<&'a LabeledCommitment<Self::Commitment>> = commitments.into_iter().map(|comm| comm).collect();
        let rands: Vec<&'a LabeledRandomness<Self::Randomness>> = rands.into_iter().map(|rand| rand).collect();

        let batch_time = start_timer!(|| "Multi poly multi point batching.");

        // lambda
        let lambda: G::ScalarField = fs_rng.squeeze_128_bits_challenge();
        let mut cur_challenge = lambda;

        let poly_map: BTreeMap<_, _> = labeled_polynomials
            .iter()
            .map(|poly| (poly.label(), poly))
            .collect();

        let mut has_hiding = false;
        let mut points = vec![];

        // h(X)
        let h_poly_time = start_timer!(|| "Compute batching polynomial");
        let mut batch_polynomial = Polynomial::zero();

        for (label, (_point_label, point)) in query_set.iter() {
            let labeled_polynomial =
                poly_map.get(label).ok_or(Error::MissingPolynomial {
                    label: label.to_string(),
                })?;

            if labeled_polynomial.hiding_bound().is_some() {
                has_hiding = true;
            }

            points.push(point);

            // y_i
            let evaluated_y = labeled_polynomial.polynomial().evaluate(*point);

            // (p_i(X) - y_i) / (X - x_i)
            let polynomial =
                &(labeled_polynomial.polynomial() - &Polynomial::from_coefficients_vec(vec![evaluated_y]))
                    /
                    &Polynomial::from_coefficients_vec(vec![
                        (G::ScalarField::zero() - point),
                        G::ScalarField::one()
                    ]);

            // h(X) = SUM( lambda^i * ((p_i(X) - y_i) / (X - x_i)) )
            batch_polynomial += (cur_challenge, &polynomial);

            // lambda^i
            cur_challenge = cur_challenge * &lambda;
        }
        end_timer!(h_poly_time);

        let key_len = ck.comm_key.len();
        let p_len = batch_polynomial.coeffs.len();
        let segments_count = std::cmp::max(1, p_len / key_len + if p_len % key_len != 0 { 1 } else { 0 });

        let batch_randomness = if has_hiding {
            Randomness::rand(segments_count, false, rng.as_mut().unwrap())
        } else {
            Randomness::empty(segments_count)
        };

        // Commitment of the h(X) polynomial
        let commit_time = start_timer!(|| format!("Commit to batch polynomial of degree {}", batch_polynomial.degree()));
        let batch_commitment: Vec<G>;

        if p_len > key_len {

            batch_commitment = (0..segments_count).into_iter().map(
                |i| {
                    Self::cm_commit(
                        &ck.comm_key,
                        &batch_polynomial.coeffs[i * key_len..core::cmp::min((i + 1) * key_len, p_len)],
                        Some(ck.s),
                        Some(batch_randomness.rand[i]),
                    ).into_affine()
                }
            ).collect();

        } else {

            batch_commitment = vec![
                Self::cm_commit(
                    ck.comm_key.as_slice(),
                    batch_polynomial.coeffs.as_slice(),
                    Some(ck.s),
                    Some(batch_randomness.rand[0]),
                ).into_affine()
            ];
        }
        end_timer!(commit_time);

        let open_time = start_timer!(|| "Open batch polynomial");

        // Fresh random challenge x
        fs_rng.absorb(&to_bytes![batch_commitment].unwrap());
        let point: G::ScalarField = fs_rng.squeeze_128_bits_challenge();

        // Values: v_i = p_i(x), where x is fresh random challenge
        let batch_values: BTreeMap<_, _> = labeled_polynomials
            .iter()
            .map(|labeled_polynomial| (labeled_polynomial.label().clone(), labeled_polynomial.polynomial().evaluate(point)))
            .collect();

        // h(X) polynomial added to the set of polynomials for multi-poly single-point batching
        let mut labeled_polynomials = labeled_polynomials;
        let labeled_batch_polynomial = LabeledPolynomial::new(
            format!("Batch"),
            batch_polynomial,
            None,
            if has_hiding { Some(1) } else { None }
        );
        labeled_polynomials.push(&labeled_batch_polynomial);

        // Commitment of h(X) polynomial added to the set of polynomials for multi-poly single-point batching
        let mut commitments = commitments;
        let labeled_batch_commitment = LabeledCommitment::new(
            format!("Batch"),
            Commitment { comm: batch_commitment.clone(), shifted_comm: None },
            None
        );
        commitments.push(&labeled_batch_commitment);

        let mut rands = rands;
        let labeled_batch_rand = LabeledRandomness::new(format!("Batch"), batch_randomness);
        rands.push(&labeled_batch_rand);

        end_timer!(batch_time);

        fs_rng.absorb(&to_bytes![batch_values.values().collect::<Vec<&G::ScalarField>>(), batch_commitment, point].unwrap());

        let proof = Self::open_individual_opening_challenges(
            ck,
            labeled_polynomials,
            commitments,
            point,
            fs_rng,
            rands,
            rng,
        )?;
        end_timer!(open_time);

        end_timer!(batch_time);

        Ok(BatchProof {
            proof,
            batch_commitment,
            batch_values
        })
    }

    fn check_individual_opening_challenges<'a>(
        vk: &Self::VerifierKey,
        commitments: impl IntoIterator<Item = &'a LabeledCommitment<Self::Commitment>>,
        point: G::ScalarField,
        values: impl IntoIterator<Item = G::ScalarField>,
        proof: &Self::Proof,
        fs_rng: &mut Self::RandomOracle,
    ) -> Result<bool, Self::Error>
        where
            Self::Commitment: 'a,
    {
        let check_time = start_timer!(|| "Checking evaluations");

        let check_poly =
            Self::succinct_check(vk, commitments, point, values, proof, fs_rng)?;

        if check_poly.is_none() {
            return Ok(false);
        }

        let check_poly_time = start_timer!(|| "Compute check poly");
        let check_poly_coeffs = check_poly.unwrap().compute_coeffs();
        end_timer!(check_poly_time);

        let hard_time = start_timer!(|| "DLOG hard part");
        let final_key = Self::cm_commit(
            vk.comm_key.as_slice(),
            check_poly_coeffs.as_slice(),
            None,
            None,
        );
        end_timer!(hard_time);

        if !ProjectiveCurve::is_zero(&(final_key - &proof.final_comm_key.into_projective())) {
            end_timer!(check_time);
            return Ok(false);
        }

        end_timer!(check_time);
        Ok(true)
    }

    fn batch_check_individual_opening_challenges<'a>(
        vk: &Self::VerifierKey,
        commitments: impl IntoIterator<Item = &'a LabeledCommitment<Self::Commitment>>,
        query_set: &QuerySet<G::ScalarField>,
        evaluations: &Evaluations<G::ScalarField>,
        batch_proof: &Self::BatchProof,
        fs_rng: &mut Self::RandomOracle,
    ) -> Result<bool, Self::Error>
        where
            Self::Commitment: 'a,
    {
        // DLOG "succinct" part
        let (check_poly, proof_final_key) = Self::succinct_batch_check_individual_opening_challenges(
            vk,
            commitments,
            query_set,
            evaluations,
            batch_proof,
            fs_rng,
        )?;

        // DLOG hard part
        let check_time = start_timer!(|| "DLOG hard part");
        let check_poly_coeffs = check_poly.compute_coeffs();
        let final_key = Self::cm_commit(
            vk.comm_key.as_slice(),
            check_poly_coeffs.as_slice(),
            None,
            None,
        );
        if !ProjectiveCurve::is_zero(&(final_key - &proof_final_key.into_projective())) {
            end_timer!(check_time);
            return Ok(false);
        }

        end_timer!(check_time);
        Ok(true)
    }
}

#[cfg(test)]
mod tests {
    #![allow(non_camel_case_types)]

    use super::InnerProductArgPC;

    use algebra::curves::tweedle::dee::{
        Affine, Projective,
    };
    use blake2::Blake2s;

    type PC<E, D> = InnerProductArgPC<E, D>;
    type PC_DEE = PC<Affine, Blake2s>;

    #[test]
    fn constant_poly_test() {
        use crate::tests::*;
        constant_poly_test::<_, PC_DEE>().expect("test failed for tweedle_dee-blake2s");
    }

    #[test]
    fn single_poly_test() {
        use crate::tests::*;
        single_poly_test::<_, PC_DEE>().expect("test failed for tweedle_dee-blake2s");
    }

    #[test]
    fn quadratic_poly_degree_bound_multiple_queries_test() {
        use crate::tests::*;
        quadratic_poly_degree_bound_multiple_queries_test::<_, PC_DEE>()
            .expect("test failed for tweedle_dee-blake2s");
    }

    #[test]
    fn two_poly_four_points_test() {
        use crate::tests::*;
        two_poly_four_points_test::<_, PC_DEE>()
            .expect("test failed for tweedle_dee-blake2s");
    }

    #[test]
    fn linear_poly_degree_bound_test() {
        use crate::tests::*;
        linear_poly_degree_bound_test::<_, PC_DEE>()
            .expect("test failed for tweedle_dee-blake2s");
    }

    #[test]
    fn single_poly_degree_bound_test() {
        use crate::tests::*;
        single_poly_degree_bound_test::<_, PC_DEE>()
            .expect("test failed for tweedle_dee-blake2s");
    }

    #[test]
    fn single_poly_degree_bound_multiple_queries_test() {
        use crate::tests::*;
        single_poly_degree_bound_multiple_queries_test::<_, PC_DEE>()
            .expect("test failed for tweedle_dee-blake2s");
    }

    #[test]
    fn two_polys_degree_bound_single_query_test() {
        use crate::tests::*;
        two_polys_degree_bound_single_query_test::<_, PC_DEE>()
            .expect("test failed for tweedle_dee-blake2s");
    }

    #[test]
    fn full_end_to_end_test() {
        use crate::tests::*;
        full_end_to_end_test::<_, PC_DEE>().expect("test failed for tweedle_dee-blake2s");
        println!("Finished tweedle_dee-blake2s");
    }

    #[test]
    fn segmented_test() {
        use crate::tests::*;
        segmented_test::<_, PC_DEE>().expect("test failed for tweedle_dee-blake2s");
        println!("Finished tweedle_dee-blake2s");
    }

    // #[test]
    // fn single_equation_test() {
    //     use crate::tests::*;
    //     single_equation_test::<_, PC_DEE>().expect("test failed for tweedle_dee-blake2s");
    //     println!("Finished tweedle_dee-blake2s");
    // }
    //
    // #[test]
    // fn two_equation_test() {
    //     use crate::tests::*;
    //     two_equation_test::<_, PC_DEE>().expect("test failed for tweedle_dee-blake2s");
    //     println!("Finished tweedle_dee-blake2s");
    // }
    //
    // #[test]
    // fn two_equation_degree_bound_test() {
    //     use crate::tests::*;
    //     two_equation_degree_bound_test::<_, PC_DEE>()
    //         .expect("test failed for tweedle_dee-blake2s");
    //     println!("Finished tweedle_dee-blake2s");
    // }
    //
    // #[test]
    // fn full_end_to_end_equation_test() {
    //     use crate::tests::*;
    //     full_end_to_end_equation_test::<_, PC_DEE>()
    //         .expect("test failed for tweedle_dee-blake2s");
    //     println!("Finished tweedle_dee-blake2s");
    // }

    #[test]
    #[should_panic]
    fn bad_degree_bound_test() {
        use crate::tests::*;
        bad_degree_bound_test::<_, PC_DEE>().expect("test failed for tweedle_dee-blake2s");
        println!("Finished tweedle_dee-blake2s");
    }

    #[test]
    fn polycommit_round_reduce_test() {
        use algebra::fields::tweedle::fr::Fr;
        use algebra::{UniformRand, AffineCurve, ProjectiveCurve, Field};
        use rayon::prelude::*;

        let mut rng = &mut rand::thread_rng();

        let round_challenge = Fr::rand(&mut rng);
        let round_challenge_inv = round_challenge.inverse().unwrap();

        let samples = 1 << 10;

        let mut coeffs_l = (0..samples)
            .map(|_| Fr::rand(&mut rng))
            .collect::<Vec<_>>();

        let coeffs_r = (0..samples)
            .map(|_| Fr::rand(&mut rng))
            .collect::<Vec<_>>();

        let mut z_l = (0..samples)
            .map(|_| Fr::rand(&mut rng))
            .collect::<Vec<_>>();

        let z_r= (0..samples)
            .map(|_| Fr::rand(&mut rng))
            .collect::<Vec<_>>();

        let mut key_proj_l= (0..samples)
            .map(|_| Projective::rand(&mut rng))
            .collect::<Vec<_>>();

        let key_r= (0..samples)
            .map(|_| Projective::rand(&mut rng).into_affine())
            .collect::<Vec<_>>();

        let mut gpu_coeffs_l = coeffs_l.clone();
        let gpu_coeffs_r = coeffs_r.clone();
        let mut gpu_z_l = z_l.clone();
        let gpu_z_r = z_r.clone();
        let mut gpu_key_proj_l = key_proj_l.clone();
        let gpu_key_r = key_r.clone();

        coeffs_l.par_iter_mut()
            .zip(coeffs_r)
            .for_each(|(c_l, c_r)| *c_l += &(round_challenge_inv * &c_r));

        z_l.par_iter_mut()
            .zip(z_r)
            .for_each(|(z_l, z_r)| *z_l += &(round_challenge * &z_r));

        key_proj_l.par_iter_mut()
            .zip(key_r)
            .for_each(|(k_l, k_r)| *k_l += &k_r.mul(round_challenge));

        PC_DEE::polycommit_round_reduce(
            round_challenge,
            round_challenge_inv,
            &mut gpu_coeffs_l,
            &gpu_coeffs_r,
            &mut gpu_z_l,
            &gpu_z_r,
            &mut gpu_key_proj_l,
            &gpu_key_r
        );

        assert_eq!(coeffs_l, gpu_coeffs_l);
        assert_eq!(z_l, gpu_z_l);
        assert_eq!(key_proj_l, gpu_key_proj_l);
    }
}<|MERGE_RESOLUTION|>--- conflicted
+++ resolved
@@ -61,24 +61,6 @@
         comm
     }
 
-<<<<<<< HEAD
-    /// Outputs a Field Element from a source that behaves like a random oracle
-    pub fn compute_random_oracle_challenge(bytes: &[u8]) -> G::ScalarField {
-        let mut i = 0u64;
-        let mut challenge = None;
-        while challenge.is_none() {
-            let hash_input = to_bytes![bytes, i].unwrap();
-            let hash = D::digest(&hash_input);
-            challenge = <G::ScalarField as Field>::from_random_bytes(&hash);
-
-            i += 1;
-        }
-
-        challenge.unwrap()
-    }
-
-=======
->>>>>>> bfd7a548
     #[inline]
     fn inner_product(l: &[G::ScalarField], r: &[G::ScalarField]) -> G::ScalarField {
         l.par_iter().zip(r).map(|(li, ri)| *li * ri).sum()
@@ -914,23 +896,11 @@
                 }
             }
 
-<<<<<<< HEAD
-                if hiding_bound.is_some() {
-                    has_hiding = true;
-                    let mut rand_lc = G::ScalarField::zero();
-                    for (i, rand_single) in labeled_randomness.randomness().rand.iter().enumerate() {
-                        let is = i * key_len;
-                        rand_lc += &(point.pow(&[is as u64]) * rand_single);
-                    }
-                    combined_rand += &(cur_challenge * &rand_lc);
-                }
-=======
             combined_polynomial += (cur_challenge, &polynomial_lc);
             combined_commitment_proj += &comm_lc.mul(&cur_challenge);
             if has_hiding {
                 combined_rand += &(cur_challenge * &rand_lc);
             }
->>>>>>> bfd7a548
 
             cur_challenge = fs_rng.squeeze_128_bits_challenge();
 
