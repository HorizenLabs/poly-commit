use crate::{BTreeMap, String, ToString, Vec};
use crate::{Error, Evaluations, QuerySet};
use crate::{LabeledCommitment, LabeledPolynomial, LabeledRandomness};
use crate::{PCRandomness, PCUniversalParams, Polynomial, PolynomialCommitment};
use algebra::msm::VariableBaseMSM;
use algebra::{ToBytes, to_bytes, Field, PrimeField, UniformRand, Group, AffineCurve, ProjectiveCurve};
use std::{format, vec};
use std::marker::PhantomData;
use rand_core::RngCore;

mod data_structures;
pub use data_structures::*;

use rayon::prelude::*;

use digest::Digest;
use crate::rng::{FiatShamirRng, FiatShamirChaChaRng};

/// The dlog commitment scheme from Bootle et al. based on the hardness of the discrete 
/// logarithm problem in prime-order groups.
/// This implementation is according to the variant given in [[BCMS20]][pcdas], extended 
/// to support polynomials of arbitrary degree via segmentation.
///
/// Degree bound enforcement requires that (at least one of) the points at
/// which a committed polynomial is evaluated are from a distribution that is
/// random conditioned on the polynomial. This is because degree bound
/// enforcement relies on checking a polynomial identity at this point.
/// More formally, the points must be sampled from an admissible query sampler,
/// as detailed in [[CHMMVW20]][marlin].
///
/// [pcdas]: https://eprint.iacr.org/2020/499
/// [marlin]: https://eprint.iacr.org/2019/1047
#[derive(Derivative)]
#[derivative(Clone(bound = ""))]
pub struct InnerProductArgPC<G: AffineCurve, D: Digest> {
    _projective: PhantomData<G>,
    _digest: PhantomData<D>,
}

impl<G: AffineCurve, D: Digest> InnerProductArgPC<G, D> {
    /// `PROTOCOL_NAME` is used as a seed for the setup function.
    const PROTOCOL_NAME: &'static [u8] = b"PC-DL-2020";
<<<<<<< HEAD
    /// Create a Pedersen commitment to `scalars` using the commitment key `comm_key`.
    /// Optionally, randomize the commitment using `hiding_generator` and `randomizer`.
    pub fn cm_commit(
=======
    /// The low-level single segment single poly commit function.
    fn cm_commit(
>>>>>>> 9221ec80
        comm_key: &[G],
        scalars: &[G::ScalarField],
        hiding_generator: Option<G>,
        randomizer: Option<G::ScalarField>,
    ) -> G::Projective {
        let scalars_bigint = scalars.par_iter()
            .map(|s| s.into_repr())
            .collect::<Vec<_>>();
        let mut comm = VariableBaseMSM::multi_scalar_mul(&comm_key, &scalars_bigint);
        if randomizer.is_some() {
            assert!(hiding_generator.is_some());
            comm += &hiding_generator.unwrap().mul(randomizer.unwrap());
        }
        comm
    }

    #[inline]
    fn inner_product(l: &[G::ScalarField], r: &[G::ScalarField]) -> G::ScalarField {
        l.par_iter().zip(r).map(|(li, ri)| *li * ri).sum()
    }

<<<<<<< HEAD
    /// Computes an opening proof of multiple check polynomials with a corresponding
    /// commitment GFin opened at point.
    /// No segmentation here: Bullet Polys are at most as big as the committer key.
    pub fn open_check_polys<'a>(
        ck: &CommitterKey<G>,
        xi_s: impl IntoIterator<Item = &'a SuccinctCheckPolynomial<G::ScalarField>>,
        g_fins: impl IntoIterator<Item = &'a Commitment<G>>,
        point: G::ScalarField,
        fs_rng: &mut FiatShamirChaChaRng<D>,
    ) -> Result<Proof<G>, Error>
    {
        let mut key_len = ck.comm_key.len();
        assert_eq!(ck.comm_key.len().next_power_of_two(), key_len);

        let batch_time = start_timer!(|| "Compute and batch Bullet Polys and GFin commitments");
        let xi_s_vec = xi_s.into_iter().collect::<Vec<_>>();
        let g_fins = g_fins.into_iter().collect::<Vec<_>>();

        // Compute the evaluations of the Bullet polynomials at point starting from the xi_s
        let values = xi_s_vec.par_iter().map(|xi_s| {
            xi_s.evaluate(point)
        }).collect::<Vec<_>>();

        // Absorb evaluations
        fs_rng.absorb(&values.iter().flat_map(|val| to_bytes!(val).unwrap()).collect::<Vec<_>>());

        let mut batching_chals = vec![G::ScalarField::zero(); xi_s_vec.len()];
        for i in 0..batching_chals.len() {
            batching_chals[i] = fs_rng.squeeze_128_bits_challenge();
        }

        // Compute combined check_poly and combined g_fin
        let (mut combined_check_poly, combined_g_fin, combined_v) = batching_chals
            .into_par_iter()
            .zip(xi_s_vec)
            .zip(values)
            .zip(g_fins)
            .map(|(((chal, xi_s), value), g_fin)| {
                (
                    Polynomial::from_coefficients_vec(xi_s.compute_scaled_coeffs(chal)),
                    g_fin.comm[0].mul(chal),
                    chal * value
                )
            }).reduce(
                || (Polynomial::zero(), <G::Projective as ProjectiveCurve>::zero(), G::ScalarField::zero()),
                |acc, poly_comm_val| (&acc.0 + &poly_comm_val.0, acc.1 + &poly_comm_val.1, acc.2 + &poly_comm_val.2)
            );

        // It's not necessary to use the full length of the ck if all the Bullet Polys are smaller:
        // trim the ck if that's the case
        key_len = combined_check_poly.coeffs.len();
        assert_eq!(key_len.next_power_of_two(), key_len);
        let mut comm_key = &ck.comm_key[..key_len];

        end_timer!(batch_time);

        let proof_time =
            start_timer!(|| format!("Generating proof for degree {} combined polynomial", key_len));

        let combined_g_fin = combined_g_fin.into_affine();

        // ith challenge
        fs_rng.absorb(&to_bytes![combined_g_fin, point, combined_v].unwrap());
        let mut round_challenge: G::ScalarField = fs_rng.squeeze_128_bits_challenge();

        let h_prime = ck.h.mul(round_challenge).into_affine();

        let mut coeffs = combined_check_poly.coeffs.as_mut_slice();

        // Powers of z
        let mut z: Vec<G::ScalarField> = Vec::with_capacity(key_len);
        let mut cur_z: G::ScalarField = G::ScalarField::one();
        for _ in 0..key_len {
            z.push(cur_z);
            cur_z *= &point;
        }
        let mut z = z.as_mut_slice();

        // This will be used for transforming the key in each step
        let mut key_proj: Vec<G::Projective> = comm_key.iter().map(|x| (*x).into_projective()).collect();
        let mut key_proj = key_proj.as_mut_slice();

        let mut temp;

        let log_key_len = algebra::log2(key_len) as usize;
        let mut l_vec = Vec::with_capacity(log_key_len);
        let mut r_vec = Vec::with_capacity(log_key_len);

        let mut n = key_len;
        while n > 1 {
            let (coeffs_l, coeffs_r) = coeffs.split_at_mut(n / 2);
            let (z_l, z_r) = z.split_at_mut(n / 2);
            let (key_l, key_r) = comm_key.split_at(n / 2);
            let (key_proj_l, _) = key_proj.split_at_mut(n / 2);

            let l = Self::cm_commit(key_l, coeffs_r, None, None)
                + &h_prime.mul(Self::inner_product(coeffs_r, z_l));

            let r = Self::cm_commit(key_r, coeffs_l, None, None)
                + &h_prime.mul(Self::inner_product(coeffs_l, z_r));

            let lr = G::Projective::batch_normalization_into_affine(vec![l, r]);
            l_vec.push(lr[0]);
            r_vec.push(lr[1]);

            fs_rng.absorb(&to_bytes![round_challenge, lr[0], lr[1]].unwrap());
            round_challenge = fs_rng.squeeze_128_bits_challenge();

            let round_challenge_inv = round_challenge.inverse().unwrap();

            Self::polycommit_round_reduce(
                round_challenge,
                round_challenge_inv,
                coeffs_l,
                coeffs_r,
                z_l,
                z_r,
                key_proj_l,
                key_r,
            );

            coeffs = coeffs_l;
            z = z_l;

            key_proj = key_proj_l;
            temp = G::Projective::batch_normalization_into_affine(key_proj.to_vec());
            comm_key = &temp;

            n /= 2;
        }

        end_timer!(proof_time);

        Ok(Proof {
            l_vec,
            r_vec,
            final_comm_key: comm_key[0],
            c: coeffs[0],
            hiding_comm: None,
            rand: None,
        })
    }

    /// The succinct portion of `PC::check`. This algorithm runs in time
    /// O(log d), where d is the degree of the committed polynomials.
    pub fn succinct_check<'a>(
=======
    /// The succinct portion of verifying a single-point opening proof. 
    /// If successful, returns the (recomputed) reduction challenges
    fn succinct_check<'a>(
>>>>>>> 9221ec80
        vk: &VerifierKey<G>,
        commitments: impl IntoIterator<Item = &'a LabeledCommitment<Commitment<G>>>,
        point: G::ScalarField,
        values: impl IntoIterator<Item = G::ScalarField>,
        proof: &Proof<G>,
        // This implementation assumes that the commitments, point and evaluations are already absorbed by the Fiat Shamir rng
        fs_rng: &mut FiatShamirChaChaRng<D>,
    ) -> Result<Option<SuccinctCheckPolynomial<G::ScalarField>>, Error> {
        let check_time = start_timer!(|| "Succinct checking");

        // We do not assume that the vk length is equal to the segment size; therefore
        // we read the segment size from the proof L and Rs vectors (i.e. the number
        // of steps of the bullet reduction)
        let log_key_len = proof.l_vec.len();
        let key_len = 1 << log_key_len;

        if proof.l_vec.len() != proof.r_vec.len() || proof.l_vec.len() > log_key_len {
            return Err(Error::IncorrectInputLength(
                format!(
                    "Expected proof vectors to be at most {:}. Instead, l_vec size is {:} and r_vec size is {:}",
                    log_key_len,
                    proof.l_vec.len(),
                    proof.r_vec.len()
                )
            ));
        }

        let mut combined_commitment_proj = <G::Projective as ProjectiveCurve>::zero();
        let mut combined_v = G::ScalarField::zero();

        let lambda: G::ScalarField = fs_rng.squeeze_128_bits_challenge();
        let mut cur_challenge = lambda;

        let labeled_commitments = commitments.into_iter();
        let values = values.into_iter();

        for (labeled_commitment, value) in labeled_commitments.zip(values) {
            let label = labeled_commitment.label();
            let commitment = labeled_commitment.commitment();
            combined_v += &(cur_challenge * &value);

            let segments_count = commitment.comm.len();

            let mut comm_lc = <G::Projective as ProjectiveCurve>::zero();
            for (i, comm_single) in commitment.comm.iter().enumerate() {
                let is = i * key_len;
                comm_lc += &comm_single.mul(point.pow(&[is as u64]));
            }
            combined_commitment_proj += &comm_lc.mul(&cur_challenge);

            cur_challenge = cur_challenge * &lambda;

            let degree_bound = labeled_commitment.degree_bound();

            // If the degree_bound is a multiple of the key_len then there is no need to prove the degree bound polynomial identity.
            let degree_bound_len = degree_bound.and_then(|degree_bound_len| {
                if (degree_bound_len + 1) % key_len != 0 { Some(degree_bound_len + 1) } else { None }
            });

            assert_eq!(
                degree_bound_len.is_some(),
                commitment.shifted_comm.is_some()
            );

            if let Some(degree_bound_len) = degree_bound_len {

                if Self::check_segments_and_bounds(
                    degree_bound.unwrap(),
                    segments_count,
                    key_len,
                    label.clone(),
                ).is_err() {
                    return Ok(None);
                }

                let shifted_degree_bound = degree_bound_len % key_len - 1;
                let shift = -point.pow(&[(key_len - shifted_degree_bound - 1) as u64]);
                combined_commitment_proj += &commitment.shifted_comm.unwrap().mul(cur_challenge);
                combined_commitment_proj += &commitment.comm[segments_count - 1].mul(cur_challenge * &shift);

                cur_challenge = cur_challenge * &lambda;
            }
        }

        let mut combined_commitment = combined_commitment_proj.into_affine();

        assert_eq!(proof.hiding_comm.is_some(), proof.rand.is_some());
        if proof.hiding_comm.is_some() {
            let hiding_comm = proof.hiding_comm.unwrap();
            let rand = proof.rand.unwrap();

            fs_rng.absorb(&to_bytes![combined_commitment, point, combined_v, hiding_comm].unwrap());
            let hiding_challenge: G::ScalarField = fs_rng.squeeze_128_bits_challenge();

            combined_commitment_proj += &(hiding_comm.mul(hiding_challenge) - &vk.s.mul(rand));
            combined_commitment = combined_commitment_proj.into_affine();
        }

        // Challenge for each round
        let mut round_challenges = Vec::with_capacity(log_key_len);

        fs_rng.absorb(&to_bytes![combined_commitment, point, combined_v].unwrap());
        let mut round_challenge: G::ScalarField = fs_rng.squeeze_128_bits_challenge();

        let h_prime = vk.h.mul(round_challenge);

        let mut round_commitment_proj = combined_commitment_proj + &h_prime.mul(&combined_v);

        let l_iter = proof.l_vec.iter();
        let r_iter = proof.r_vec.iter();

        for (l, r) in l_iter.zip(r_iter) {

            fs_rng.absorb(&to_bytes![l, r].unwrap());
            round_challenge = fs_rng.squeeze_128_bits_challenge();

            round_challenges.push(round_challenge);
            round_commitment_proj +=
                &(l.mul(round_challenge.inverse().unwrap()) + &r.mul(round_challenge));
        }

        let check_poly = SuccinctCheckPolynomial::<G::ScalarField>(round_challenges);
        let v_prime = check_poly.evaluate(point) * &proof.c;
        let h_prime = h_prime.into_affine();

        let check_commitment_elem: G::Projective = Self::cm_commit(
            &[proof.final_comm_key.clone(), h_prime],
            &[proof.c.clone(), v_prime],
            None,
            None,
        );

        if !ProjectiveCurve::is_zero(&(round_commitment_proj - &check_commitment_elem)) {
            end_timer!(check_time);
            return Ok(None)
        }

        end_timer!(check_time);
        Ok(Some(check_poly))
    }

    /// Succinct check of a multi-point multi-poly opening proof from [[BDFG2020]](https://eprint.iacr.org/2020/081) 
    /// If successful, returns the (recomputed) succinct check polynomial (the xi_s) 
    /// and the GFinal.
    pub fn succinct_batch_check_individual_opening_challenges<'a>(
        vk: &VerifierKey<G>,
        commitments: impl IntoIterator<Item = &'a LabeledCommitment<Commitment<G>>>,
        query_set: &QuerySet<G::ScalarField>,
        values: &Evaluations<G::ScalarField>,
        batch_proof: &BatchProof<G>,
<<<<<<< HEAD
=======
        _rng: &mut R,
        // This implementation assumes that the commitments, query set and evaluations are already absorbed by the Fiat Shamir rng
>>>>>>> 9221ec80
        fs_rng: &mut FiatShamirChaChaRng<D>,
    ) -> Result<(SuccinctCheckPolynomial<G::ScalarField>, G), Error>
    {
        let commitments: Vec<&'a LabeledCommitment<Commitment<G>>> = commitments.into_iter().map(|comm| comm).collect();

        let batch_check_time = start_timer!(|| "Multi poly multi point batch check: succinct part");
        let evals_time = start_timer!(|| "Compute batched poly value");

        // v_i values
        let mut v_values = vec![];

        // y_i values
        let mut y_values = vec![];

        // x_i values
        let mut points = vec![];

        for (label, (_point_label, point)) in query_set.iter() {

            let y_i = values
                .get(&(label.clone(), *point))
                .ok_or(Error::MissingEvaluation {
                    label: label.to_string(),
                })?;
            let v_i = batch_proof.batch_values
                .get(&label.clone())
                .ok_or(Error::MissingEvaluation {
                    label: label.to_string(),
                })?;
            v_values.push(*v_i);
            y_values.push(*y_i);
            points.push(point);
        }

        // Commitment of the h(X) polynomial
        let batch_commitment = batch_proof.batch_commitment.clone();

        // lambda
        let lambda: G::ScalarField = fs_rng.squeeze_128_bits_challenge();
        let mut cur_challenge = lambda;

        // Fresh random challenge x
        fs_rng.absorb(&to_bytes![batch_commitment].unwrap());
        let point: G::ScalarField = fs_rng.squeeze_128_bits_challenge();

        let mut computed_batch_v = G::ScalarField::zero();

        for ((&v_i, y_i), x_i) in v_values.iter().zip(y_values).zip(points) {

            computed_batch_v = computed_batch_v + &(cur_challenge * &((v_i - &y_i) / &(point - x_i)));

            cur_challenge = cur_challenge * &lambda;
        }

        let mut batch_values = vec![];
        for commitment in commitments.iter() {
            let value = batch_proof.batch_values
                .get(commitment.label())
                .ok_or(Error::MissingEvaluation {
                    label: commitment.label().to_string(),
                })?;
            batch_values.push(*value);
        }

        // Reconstructed v value added to the check
        batch_values.push(computed_batch_v);

        // The commitment to h(X) polynomial added to the check
        let mut commitments = commitments;
        let labeled_batch_commitment = LabeledCommitment::new(
            format!("Batch"),
            Commitment { comm: batch_commitment.clone(), shifted_comm: None },
            None
        );
        commitments.push(&labeled_batch_commitment);

        let proof = &batch_proof.proof;
        end_timer!(evals_time);

        let check_time = start_timer!(|| "Succinct check batched polynomial");

        fs_rng.absorb(&to_bytes![batch_proof.batch_values.values().collect::<Vec<&G::ScalarField>>(), batch_commitment, point].unwrap());

        let check_poly = Self::succinct_check(vk, commitments, point, batch_values, proof, fs_rng)?;

        if check_poly.is_none() {
            end_timer!(check_time);
            end_timer!(batch_check_time);
            return Err(Error::FailedSuccinctCheck);
        }

        end_timer!(check_time);
        end_timer!(batch_check_time);

        Ok((check_poly.unwrap(), proof.final_comm_key))
    }

<<<<<<< HEAD
    /// Succinct verify proofs and, if valid, return their SuccinctCheckPolynomials and GFinals.
    pub fn succinct_batch_check<'a>(
        vk:                 &VerifierKey<G>,
        commitments:        impl IntoIterator<Item = &'a [LabeledCommitment<Commitment<G>>]>,
        query_sets:         impl IntoIterator<Item = &'a QuerySet<'a, G::ScalarField>>,
        values:             impl IntoIterator<Item = &'a Evaluations<'a, G::ScalarField>>,
        proofs:             impl IntoIterator<Item = &'a BatchProof<G>>,
        states:             impl IntoIterator<Item = &'a <FiatShamirChaChaRng<D> as FiatShamirRng>::Seed>,
    ) -> Result<(Vec<SuccinctCheckPolynomial<G::ScalarField>>, Vec<G>), Error>
        where
            D::OutputSize: 'a
    {
        let comms = commitments.into_iter().collect::<Vec<_>>();
        let query_sets = query_sets.into_iter().collect::<Vec<_>>();
        let values = values.into_iter().collect::<Vec<_>>();
        let proofs = proofs.into_iter().collect::<Vec<_>>();
        let states = states.into_iter().collect::<Vec<_>>();

        // Perform succinct verification of all the proofs and collect
        // the xi_s and the GFinal_s into DLogAccumulators
        let succinct_time = start_timer!(|| "Succinct verification of proofs");

        let accumulators = comms.into_par_iter()
            .zip(query_sets)
            .zip(values)
            .zip(proofs)
            .zip(states)
            .map(|((((commitments, query_set), values), proof), state)|
                {
                    let mut fs_rng = FiatShamirChaChaRng::<D>::new();
                    fs_rng.set_seed(state.clone());

                    // Perform succinct check of i-th proof
                    let (challenges, final_comm_key) = Self::succinct_batch_check_individual_opening_challenges(
                        vk,
                        commitments,
                        query_set,
                        values,
                        proof,
                        &mut fs_rng,
                    ).unwrap();

                    (final_comm_key, challenges)
                }
            ).collect::<Vec<_>>();
        end_timer!(succinct_time);

        let g_finals = accumulators.iter().map(|(g_final, _)| g_final.clone()).collect::<Vec<_>>();
        let challenges = accumulators.into_iter().map(|(_, xi_s)| xi_s).collect::<Vec<_>>();

        Ok((challenges, g_finals))
    }

=======
    /// Checks whether degree bounds are `situated' in the last segment of a polynomial
    /// 
    /// TODO: rename to check_bounds, or alternatively write a function that receives the
    /// supposed degree, and which checks in addition whether the segment count is plausible.
>>>>>>> 9221ec80
    fn check_degrees_and_bounds(
        supported_degree: usize,
        p: &LabeledPolynomial<G::ScalarField>,
    ) -> Result<(), Error> {
        // We use segmentation, therefore we allow arbitrary degree polynomials: hence, the only
        // check that makes sense, is the bound being bigger than the degree of the polynomial.
        if let Some(bound) = p.degree_bound() {

            let p_len = p.polynomial().coeffs.len();
            let segment_len = supported_degree + 1;
            let segments_count = std::cmp::max(1, p_len / segment_len + if p_len % segment_len != 0 { 1 } else { 0 });

            if bound < p.degree() {
                return Err(Error::IncorrectDegreeBound {
                    poly_degree: p.degree(),
                    degree_bound: bound,
                    supported_degree,
                    label: p.label().to_string(),
                });
            }

            return Self::check_segments_and_bounds(
                bound,
                segments_count,
                segment_len,
                p.label().to_string()
            );
        }

        Ok(())
    }

    /// Checks if the degree bound is situated in the last segment.
    fn check_segments_and_bounds(
        bound: usize,
        segments_count: usize,
        segment_len: usize,
        label: String
    ) -> Result<(), Error> {

        if (bound + 1) <= (segments_count-1) * segment_len ||
            (bound + 1) > segments_count * segment_len
        {
            return Err(Error::IncorrectSegmentedDegreeBound {
                degree_bound: bound,
                segments_count,
                segment_len,
                label,
            });
        }

        Ok(())
    }

    /// Computes the 'shifted' polynomial as needed for degree bound proofs.
    fn shift_polynomial(
        ck: &CommitterKey<G>,
        p: &Polynomial<G::ScalarField>,
        degree_bound: usize,
    ) -> Polynomial<G::ScalarField> {
        if p.is_zero() {
            Polynomial::zero()
        } else {
            let mut shifted_polynomial_coeffs =
                vec![G::ScalarField::zero(); ck.comm_key.len() - 1 - degree_bound];
            shifted_polynomial_coeffs.extend_from_slice(&p.coeffs);
            Polynomial::from_coefficients_vec(shifted_polynomial_coeffs)
        }
    }

    /// Computing the base point vector of the commmitment scheme in a 
    /// deterministic manner, given the PROTOCOL_NAME.
    fn sample_generators(num_generators: usize) -> Vec<G> {
        let generators: Vec<_> = (0..num_generators).into_par_iter()
            .map(|i| {
                let i = i as u64;
                let mut hash = D::digest(&to_bytes![&Self::PROTOCOL_NAME, i].unwrap());
                let mut g = G::from_random_bytes(&hash);
                let mut j = 0u64;
                while g.is_none() {
                    hash = D::digest(&to_bytes![&Self::PROTOCOL_NAME, i, j].unwrap());
                    g = G::from_random_bytes(&hash);
                    j += 1;
                }
                let generator = g.unwrap();
                generator.mul_by_cofactor().into_projective()
            })
            .collect();

        G::Projective::batch_normalization_into_affine(generators)
    }

    /// Perform a dlog reduction step as described in BCMS20
    fn polycommit_round_reduce(
        round_challenge: G::ScalarField,
        round_challenge_inv: G::ScalarField,
        c_l: &mut [G::ScalarField],
        c_r: &[G::ScalarField],
        z_l: &mut [G::ScalarField],
        z_r: &[G::ScalarField],
        k_l: &mut [G::Projective],
        k_r: &[G],
    ) {
        c_l.par_iter_mut()
            .zip(c_r)
            .for_each(|(c_l, c_r)| *c_l += &(round_challenge_inv * c_r));

        z_l.par_iter_mut()
            .zip(z_r)
            .for_each(|(z_l, z_r)| *z_l += &(round_challenge * z_r));

        k_l.par_iter_mut()
            .zip(k_r)
            .for_each(|(k_l, k_r)| *k_l += &(k_r.mul(round_challenge)));
    }
}

/// Implementation of the PolynomialCommitment trait for the segmentized dlog commitment scheme 
impl<G: AffineCurve, D: Digest> PolynomialCommitment<G::ScalarField> for InnerProductArgPC<G, D> {
    type UniversalParams = UniversalParams<G>;
    type CommitterKey = CommitterKey<G>;
    type VerifierKey = VerifierKey<G>;
    type PreparedVerifierKey = PreparedVerifierKey<G>;
    type Commitment = Commitment<G>;
    type PreparedCommitment = PreparedCommitment<G>;
    type Randomness = Randomness<G>;
    type Proof = Proof<G>;
    type BatchProof = BatchProof<G>;
    type Error = Error;
    type RandomOracle = FiatShamirChaChaRng<D>;

<<<<<<< HEAD
    fn setup(
=======
    /// Setup of the base point vector (deterministically derived from the 
    /// PROTOCOL_NAME as seed).
    fn setup<R: RngCore>(
>>>>>>> 9221ec80
        max_degree: usize,
    ) -> Result<Self::UniversalParams, Self::Error> {
        // Ensure that max_degree + 1 is a power of 2
        let max_degree = (max_degree + 1).next_power_of_two() - 1;

        let setup_time = start_timer!(|| format!("Sampling {} generators", max_degree + 3));
        let mut generators = Self::sample_generators(max_degree + 3);
        end_timer!(setup_time);

        let hash = D::digest(&to_bytes![generators, max_degree as u32].unwrap()).to_vec();

        let h = generators.pop().unwrap();
        let s = generators.pop().unwrap();

        let pp = UniversalParams {
            comm_key: generators,
            h,
            s,
            hash,
        };

        Ok(pp)
    }

    /// Trims the base point vector of the setup function to a custom segment size
    fn trim(
        pp: &Self::UniversalParams,
<<<<<<< HEAD
        supported_degree: usize,
=======
        // the segment size (TODO: let's rename it!)
        supported_degree: usize, 
        _supported_hiding_bound: usize,
        _enforced_degree_bounds: Option<&[usize]>,
>>>>>>> 9221ec80
    ) -> Result<(Self::CommitterKey, Self::VerifierKey), Self::Error> {
        // Ensure that supported_degree + 1 is a power of two
        let supported_degree = (supported_degree + 1).next_power_of_two() - 1;
        if supported_degree > pp.max_degree() {
            return Err(Error::TrimmingDegreeTooLarge);
        }

        let trim_time =
            start_timer!(|| format!("Trimming to supported degree of {}", supported_degree));

        let ck = CommitterKey {
            comm_key: pp.comm_key[0..(supported_degree + 1)].to_vec(),
            h: pp.h.clone(),
            s: pp.s.clone(),
            max_degree: pp.max_degree(),
            hash: pp.hash.clone(),
        };

        let vk = VerifierKey {
            comm_key: pp.comm_key[0..(supported_degree + 1)].to_vec(),
            h: pp.h.clone(),
            s: pp.s.clone(),
            max_degree: pp.max_degree(),
            hash: pp.hash.clone(),
        };

        end_timer!(trim_time);

        Ok((ck, vk))
    }

    /// Domain extended commit function, outputs a `segmented commitment' 
    /// to a polynomial, regardless of its degree.
    fn commit<'a>(
        ck: &Self::CommitterKey,
        polynomials: impl IntoIterator<Item = &'a LabeledPolynomial<G::ScalarField>>,
        rng: Option<&mut dyn RngCore>,
    ) -> Result<
        (
            Vec<LabeledCommitment<Self::Commitment>>,
            Vec<LabeledRandomness<Self::Randomness>>,
        ),
        Self::Error,
    > {
        let rng = &mut crate::optional_rng::OptionalRng(rng);
        let mut comms = Vec::new();
        let mut rands = Vec::new();

        let commit_time = start_timer!(|| "Committing to polynomials");
        for labeled_polynomial in polynomials {
            Self::check_degrees_and_bounds(ck.comm_key.len() - 1, labeled_polynomial)?;

            let polynomial = labeled_polynomial.polynomial();
            let label = labeled_polynomial.label();
            let hiding_bound = labeled_polynomial.hiding_bound();
            let degree_bound = labeled_polynomial.degree_bound();

            let single_commit_time = start_timer!(|| format!(
                "Polynomial {} of degree {}, degree bound {:?}, and hiding bound {:?}",
                label,
                polynomial.degree(),
                degree_bound,
                hiding_bound,
            ));

            let key_len = ck.comm_key.len();
            let p_len = polynomial.coeffs.len();
            let segments_count = std::cmp::max(1, p_len / key_len + if p_len % key_len != 0 { 1 } else { 0 });

            let randomness = if let Some(_) = hiding_bound {
                Randomness::rand(segments_count, degree_bound.is_some(), rng)
            } else {
                Randomness::empty(segments_count)
            };

            let comm: Vec<G>;

            // split poly in segments and commit all of them without shifting
            comm = (0..segments_count).into_iter().map(
                |i| {
                    Self::cm_commit(
                        &ck.comm_key,
                        &polynomial.coeffs[i * key_len..core::cmp::min((i + 1) * key_len, p_len)],
                        Some(ck.s),
                        Some(randomness.rand[i]),
                    ).into_affine()
                }
            ).collect();

            // committing only last segment shifted to the right edge
            let shifted_comm = degree_bound.and_then(|degree_bound| {
                let degree_bound_len = degree_bound + 1; // Convert to the maximum number of coefficients
                if degree_bound_len % key_len != 0 {
                    Some(
                        Self::cm_commit(
                            &ck.comm_key[key_len - (degree_bound_len % key_len)..],
                            &polynomial.coeffs[(segments_count - 1) * key_len..p_len],
                            Some(ck.s),
                            randomness.shifted_rand,
                        ).into_affine()
                    )
                } else {
                    None
                }
            });

            let commitment = Commitment { comm, shifted_comm };
            let labeled_comm = LabeledCommitment::new(label.to_string(), commitment, degree_bound);
            let labeled_rand = LabeledRandomness::new(label.to_string(), randomness);

            comms.push(labeled_comm);
            rands.push(labeled_rand);

            end_timer!(single_commit_time);
        }

        end_timer!(commit_time);
        Ok((comms, rands))
    }

    /// Single point multi poly open, allowing the random oracle to be passed from 
    /// 'outside' to the function. 
    /// CAUTION: This is a low-level function which assumes that the statement of the
    /// opening proof (i.e. commitments, query point, and evaluations) is already bound 
    /// to the internal state of the Fiat-Shamir rng.
    fn open_individual_opening_challenges<'a>(
        ck: &Self::CommitterKey,
        labeled_polynomials: impl IntoIterator<Item = &'a LabeledPolynomial<G::ScalarField>>,
        commitments: impl IntoIterator<Item = &'a LabeledCommitment<Self::Commitment>>,
        point: G::ScalarField,
        fs_rng: &mut Self::RandomOracle,
        rands: impl IntoIterator<Item = &'a LabeledRandomness<Self::Randomness>>,
        rng: Option<&mut dyn RngCore>,
<<<<<<< HEAD
=======
        // This implementation assumes that commitments, query point and evaluations are already absorbed by the Fiat Shamir rng
        fs_rng: &mut Self::RandomOracle,
>>>>>>> 9221ec80
    ) -> Result<Self::Proof, Self::Error>
        where
            Self::Commitment: 'a,
            Self::Randomness: 'a,
    {
        let key_len = ck.comm_key.len();
        let log_key_len = algebra::log2(key_len) as usize;

        assert_eq!(key_len.next_power_of_two(), key_len);

        let mut combined_polynomial = Polynomial::zero();
        let mut combined_rand = G::ScalarField::zero();
        let mut combined_commitment_proj = <G::Projective as ProjectiveCurve>::zero();

        let mut has_hiding = false;

        let polys_iter = labeled_polynomials.into_iter();
        let rands_iter = rands.into_iter();
        let comms_iter = commitments.into_iter();

        let combine_time = start_timer!(|| "Combining polynomials, randomness, and commitments.");

        // as the statement of the opening proof is already bound to the interal state of the fr_rng,
        // we simply squeeze the challenge scalar for the random linear combination
        let lambda: G::ScalarField = fs_rng.squeeze_128_bits_challenge();
        let mut cur_challenge = lambda;

        for (labeled_polynomial, (labeled_commitment, labeled_randomness)) in
        polys_iter.zip(comms_iter.zip(rands_iter))
        {
            let label = labeled_polynomial.label();
            assert_eq!(labeled_polynomial.label(), labeled_commitment.label());
            Self::check_degrees_and_bounds(ck.comm_key.len() - 1, labeled_polynomial)?;

            let polynomial = labeled_polynomial.polynomial();
            let degree_bound = labeled_polynomial.degree_bound();
            let hiding_bound = labeled_polynomial.hiding_bound();
            let commitment = labeled_commitment.commitment();
            let randomness = labeled_randomness.randomness();

            let p_len = polynomial.coeffs.len();
            let segments_count = std::cmp::max(1, p_len / key_len + if p_len % key_len != 0 { 1 } else { 0 });

            // If the degree_bound is a multiple of the key_len then there is no need to prove the degree bound polynomial identity.
            let degree_bound_len = degree_bound.and_then(|degree_bound| {
                if (degree_bound + 1) % key_len != 0 { Some(degree_bound + 1) } else { None }
            });

            assert_eq!(
                degree_bound_len.is_some(),
                commitment.shifted_comm.is_some(),
                "shifted_comm mismatch for {}",
                label
            );

            assert_eq!(
                degree_bound,
                labeled_commitment.degree_bound(),
                "labeled_comm degree bound mismatch for {}",
                label
            );

            if hiding_bound.is_some() {
                has_hiding = true;
            }

            let mut polynomial_lc = Polynomial::zero();
            let mut comm_lc = <G::Projective as ProjectiveCurve>::zero();
            let mut rand_lc = G::ScalarField::zero();

            for i in 0..segments_count {
                let is = i * key_len;
                let poly_single = Polynomial::from_coefficients_slice(
                    &polynomial.coeffs[i * key_len..core::cmp::min((i + 1) * key_len, p_len)]
                );
                let comm_single = commitment.comm[i];
                polynomial_lc += (point.pow(&[is as u64]), &poly_single);
                comm_lc += &comm_single.mul(point.pow(&[is as u64]));
                if has_hiding {
                    let rand_single = randomness.rand[i];
                    rand_lc += &(point.pow(&[is as u64]) * rand_single);
                }
            }

            combined_polynomial += (cur_challenge, &polynomial_lc);
            combined_commitment_proj += &comm_lc.mul(&cur_challenge);
            if has_hiding {
                combined_rand += &(cur_challenge * &rand_lc);
            }

            cur_challenge = cur_challenge * &lambda;

            if let Some(degree_bound_len) = degree_bound_len {

                let shifted_degree_bound = degree_bound_len % key_len - 1;
                let last_segment_polynomial = Polynomial::from_coefficients_slice(
                    &polynomial.coeffs[(segments_count - 1) * key_len..p_len]
                );
                let shifted_polynomial = Self::shift_polynomial(
                    ck,
                    &last_segment_polynomial,
                    shifted_degree_bound
                );
                let shift = -point.pow(&[(key_len - shifted_degree_bound - 1) as u64]);

                combined_polynomial += (cur_challenge, &shifted_polynomial);
                combined_commitment_proj += &commitment.shifted_comm.unwrap().mul(cur_challenge);

                combined_polynomial += (cur_challenge * &shift, &last_segment_polynomial);
                combined_commitment_proj += &commitment.comm[segments_count - 1].mul(cur_challenge * &shift);

                if hiding_bound.is_some() {
                    let shifted_rand = randomness.shifted_rand;
                    assert!(
                        shifted_rand.is_some(),
                        "shifted_rand.is_none() for {}",
                        label
                    );
                    combined_rand += &(cur_challenge * &shifted_rand.unwrap());
                    combined_rand += &(cur_challenge * &shift * &randomness.rand[segments_count - 1]);
                }

                cur_challenge = cur_challenge * &lambda;
            }
        }

        end_timer!(combine_time);

        let combined_v = combined_polynomial.evaluate(point);

        let mut combined_commitment;
        let mut hiding_commitment = None;

        if has_hiding {
            let mut rng = rng.expect("hiding commitments require randomness");
            let hiding_time = start_timer!(|| "Applying hiding.");
            let mut hiding_polynomial = Polynomial::rand(key_len - 1, &mut rng);
            hiding_polynomial -=
                &Polynomial::from_coefficients_slice(&[hiding_polynomial.evaluate(point)]);

            let hiding_rand = G::ScalarField::rand(rng);
            let hiding_commitment_proj = Self::cm_commit(
                ck.comm_key.as_slice(),
                hiding_polynomial.coeffs.as_slice(),
                Some(ck.s),
                Some(hiding_rand),
            );

            let mut batch = G::Projective::batch_normalization_into_affine(vec![
                combined_commitment_proj,
                hiding_commitment_proj,
            ]);
            hiding_commitment = Some(batch.pop().unwrap());
            combined_commitment = batch.pop().unwrap();

            fs_rng.absorb(&to_bytes![combined_commitment, point, combined_v, hiding_commitment.unwrap()].unwrap());
            let hiding_challenge: G::ScalarField = fs_rng.squeeze_128_bits_challenge();

            combined_polynomial += (hiding_challenge, &hiding_polynomial);
            combined_rand += &(hiding_challenge * &hiding_rand);
            combined_commitment_proj +=
                &(hiding_commitment_proj.mul(&hiding_challenge) - &ck.s.mul(combined_rand));

            end_timer!(hiding_time);
        }

        let combined_rand = if has_hiding {
            Some(combined_rand)
        } else {
            None
        };

        let proof_time =
            start_timer!(|| format!("Generating proof for degree {} combined polynomial", key_len));

        combined_commitment = combined_commitment_proj.into_affine();

        // 0-th challenge
        fs_rng.absorb(&to_bytes![combined_commitment, point, combined_v].unwrap());
        let mut round_challenge: G::ScalarField = fs_rng.squeeze_128_bits_challenge();

        let h_prime = ck.h.mul(round_challenge).into_affine();

        // Pads the coefficients with zeroes to get the number of coeff to be key_len
        let mut coeffs = combined_polynomial.coeffs;
        if coeffs.len() < key_len {
            for _ in coeffs.len()..key_len {
                coeffs.push(G::ScalarField::zero());
            }
        }
        let mut coeffs = coeffs.as_mut_slice();

        // Powers of z
        let mut z: Vec<G::ScalarField> = Vec::with_capacity(key_len);
        let mut cur_z: G::ScalarField = G::ScalarField::one();
        for _ in 0..key_len {
            z.push(cur_z);
            cur_z *= &point;
        }
        let mut z = z.as_mut_slice();

        // This will be used for transforming the key in each step
        let mut key_proj: Vec<G::Projective> = ck.comm_key.iter().map(|x| (*x).into_projective()).collect();
        let mut key_proj = key_proj.as_mut_slice();

        let mut temp;

        // Key for MSM
        // We initialize this to capacity 0 initially because we want to use the key slice first
        let mut comm_key = &ck.comm_key;

        let mut l_vec = Vec::with_capacity(log_key_len);
        let mut r_vec = Vec::with_capacity(log_key_len);

        let mut n = key_len;
        while n > 1 {
            let (coeffs_l, coeffs_r) = coeffs.split_at_mut(n / 2);
            let (z_l, z_r) = z.split_at_mut(n / 2);
            let (key_l, key_r) = comm_key.split_at(n / 2);
            let (key_proj_l, _) = key_proj.split_at_mut(n / 2);

            let l = Self::cm_commit(key_l, coeffs_r, None, None)
                + &h_prime.mul(Self::inner_product(coeffs_r, z_l));

            let r = Self::cm_commit(key_r, coeffs_l, None, None)
                + &h_prime.mul(Self::inner_product(coeffs_l, z_r));

            let lr = G::Projective::batch_normalization_into_affine(vec![l, r]);
            l_vec.push(lr[0]);
            r_vec.push(lr[1]);

            fs_rng.absorb(&to_bytes![lr[0], lr[1]].unwrap());

            round_challenge = fs_rng.squeeze_128_bits_challenge();
            let round_challenge_inv = round_challenge.inverse().unwrap();

            Self::polycommit_round_reduce(
                round_challenge,
                round_challenge_inv,
                coeffs_l,
                coeffs_r,
                z_l,
                z_r,
                key_proj_l,
                key_r,
            );

            coeffs = coeffs_l;
            z = z_l;

            key_proj = key_proj_l;
            temp = G::Projective::batch_normalization_into_affine(key_proj.to_vec());
            comm_key = &temp;

            n /= 2;
        }

        end_timer!(proof_time);

        Ok(Proof {
            l_vec,
            r_vec,
            final_comm_key: comm_key[0],
            c: coeffs[0],
            hiding_comm: hiding_commitment,
            rand: combined_rand,
        })
    }

    /// The multi point multi poly opening proof from [[BDFG2020]](https://eprint.iacr.org/2020/081) 
    /// CAUTION: This is a low-level function which assumes that the statement of the
    /// opening proof (i.e. commitments, query point, and evaluations) is already bound 
    /// to the internal state of the Fiat-Shamir rng.
    fn batch_open_individual_opening_challenges<'a>(
        ck: &Self::CommitterKey,
        labeled_polynomials: impl IntoIterator<Item = &'a LabeledPolynomial<G::ScalarField>>,
        commitments: impl IntoIterator<Item = &'a LabeledCommitment<Self::Commitment>>,
        query_set: &QuerySet<G::ScalarField>,
<<<<<<< HEAD
=======
        rands: impl IntoIterator<Item = &'a LabeledRandomness<Self::Randomness>>,
        rng: Option<&mut dyn RngCore>,
        // This implementation assumes that the commitments (as well as the query set and evaluations)
        // are already absorbed by the Fiat Shamir rng
>>>>>>> 9221ec80
        fs_rng: &mut Self::RandomOracle,
        rands: impl IntoIterator<Item = &'a LabeledRandomness<Self::Randomness>>,
        mut rng: Option<&mut dyn RngCore>,
    ) -> Result<Self::BatchProof, Self::Error>
        where
            Self::Randomness: 'a,
            Self::Commitment: 'a,
    {
        let labeled_polynomials: Vec<&'a LabeledPolynomial<G::ScalarField>> = labeled_polynomials.into_iter().map(|poly| poly).collect();
        let commitments: Vec<&'a LabeledCommitment<Self::Commitment>> = commitments.into_iter().map(|comm| comm).collect();
        let rands: Vec<&'a LabeledRandomness<Self::Randomness>> = rands.into_iter().map(|rand| rand).collect();

        let batch_time = start_timer!(|| "Multi poly multi point batching.");

        // The statment of the opening proof is already absorbed, hence we simply can squeeze
        let lambda: G::ScalarField = fs_rng.squeeze_128_bits_challenge();
        let mut cur_challenge = lambda;

        let poly_map: BTreeMap<_, _> = labeled_polynomials
            .iter()
            .map(|poly| (poly.label(), poly))
            .collect();

        let mut has_hiding = false;
        let mut points = vec![];

        // h(X)
        let h_poly_time = start_timer!(|| "Compute batching polynomial");
        let mut batch_polynomial = Polynomial::zero();

        for (label, (_point_label, point)) in query_set.iter() {
            let labeled_polynomial =
                poly_map.get(label).ok_or(Error::MissingPolynomial {
                    label: label.to_string(),
                })?;

            if labeled_polynomial.hiding_bound().is_some() {
                has_hiding = true;
            }

            points.push(point);

            // y_i
            let evaluated_y = labeled_polynomial.polynomial().evaluate(*point);

            // (p_i(X) - y_i) / (X - x_i)
            let polynomial =
                &(labeled_polynomial.polynomial() - &Polynomial::from_coefficients_vec(vec![evaluated_y]))
                    /
                    &Polynomial::from_coefficients_vec(vec![
                        (G::ScalarField::zero() - point),
                        G::ScalarField::one()
                    ]);

            // h(X) = SUM( lambda^i * ((p_i(X) - y_i) / (X - x_i)) )
            batch_polynomial += (cur_challenge, &polynomial);

            // lambda^i
            cur_challenge = cur_challenge * &lambda;
        }
        end_timer!(h_poly_time);

        let key_len = ck.comm_key.len();
        let p_len = batch_polynomial.coeffs.len();
        let segments_count = std::cmp::max(1, p_len / key_len + if p_len % key_len != 0 { 1 } else { 0 });

        let batch_randomness = if has_hiding {
            Randomness::rand(segments_count, false, rng.as_mut().unwrap())
        } else {
            Randomness::empty(segments_count)
        };

        // Commitment of the h(X) polynomial
        let commit_time = start_timer!(|| format!("Commit to batch polynomial of degree {}", batch_polynomial.degree()));
        let batch_commitment: Vec<G>;

        if p_len > key_len {

            batch_commitment = (0..segments_count).into_iter().map(
                |i| {
                    Self::cm_commit(
                        &ck.comm_key,
                        &batch_polynomial.coeffs[i * key_len..core::cmp::min((i + 1) * key_len, p_len)],
                        Some(ck.s),
                        Some(batch_randomness.rand[i]),
                    ).into_affine()
                }
            ).collect();

        } else {

            batch_commitment = vec![
                Self::cm_commit(
                    ck.comm_key.as_slice(),
                    batch_polynomial.coeffs.as_slice(),
                    Some(ck.s),
                    Some(batch_randomness.rand[0]),
                ).into_affine()
            ];
        }
        end_timer!(commit_time);

        let open_time = start_timer!(|| "Open batch polynomial");

        // Fresh random challenge x
        fs_rng.absorb(&to_bytes![batch_commitment].unwrap());
        let point: G::ScalarField = fs_rng.squeeze_128_bits_challenge();

        // Values: v_i = p_i(x), where x is fresh random challenge
        let batch_values: BTreeMap<_, _> = labeled_polynomials
            .iter()
            .map(|labeled_polynomial| (labeled_polynomial.label().clone(), labeled_polynomial.polynomial().evaluate(point)))
            .collect();

        // h(X) polynomial added to the set of polynomials for multi-poly single-point batching
        let mut labeled_polynomials = labeled_polynomials;
        let labeled_batch_polynomial = LabeledPolynomial::new(
            format!("Batch"),
            batch_polynomial,
            None,
            if has_hiding { Some(1) } else { None }
        );
        labeled_polynomials.push(&labeled_batch_polynomial);

        // Commitment of h(X) polynomial added to the set of polynomials for multi-poly single-point batching
        let mut commitments = commitments;
        let labeled_batch_commitment = LabeledCommitment::new(
            format!("Batch"),
            Commitment { comm: batch_commitment.clone(), shifted_comm: None },
            None
        );
        commitments.push(&labeled_batch_commitment);

        let mut rands = rands;
        let labeled_batch_rand = LabeledRandomness::new(format!("Batch"), batch_randomness);
        rands.push(&labeled_batch_rand);

        fs_rng.absorb(&to_bytes![batch_values.values().collect::<Vec<&G::ScalarField>>(), batch_commitment, point].unwrap());

        let proof = Self::open_individual_opening_challenges(
            ck,
            labeled_polynomials,
            commitments,
            point,
            fs_rng,
            rands,
            rng,
        )?;
        end_timer!(open_time);

        end_timer!(batch_time);

        Ok(BatchProof {
            proof,
            batch_commitment,
            batch_values
        })
    }


    /// The verification function of an opening proof produced by ``open_individual_opening_challenges()``
    fn check_individual_opening_challenges<'a>(
        vk: &Self::VerifierKey,
        commitments: impl IntoIterator<Item = &'a LabeledCommitment<Self::Commitment>>,
        point: G::ScalarField,
        values: impl IntoIterator<Item = G::ScalarField>,
        proof: &Self::Proof,
<<<<<<< HEAD
=======
        _rng: Option<&mut dyn RngCore>,
        // This implementation assumes that the commitments, point and evaluations are already absorbed by the Fiat Shamir rng
>>>>>>> 9221ec80
        fs_rng: &mut Self::RandomOracle,
    ) -> Result<bool, Self::Error>
        where
            Self::Commitment: 'a,
    {
        let check_time = start_timer!(|| "Checking evaluations");

        let check_poly =
            Self::succinct_check(vk, commitments, point, values, proof, fs_rng)?;

        if check_poly.is_none() {
            return Ok(false);
        }

        let check_poly_time = start_timer!(|| "Compute check poly");
        let check_poly_coeffs = check_poly.unwrap().compute_coeffs();
        end_timer!(check_poly_time);

        let hard_time = start_timer!(|| "DLOG hard part");
        let final_key = Self::cm_commit(
            vk.comm_key.as_slice(),
            check_poly_coeffs.as_slice(),
            None,
            None,
        );
        end_timer!(hard_time);

        if !ProjectiveCurve::is_zero(&(final_key - &proof.final_comm_key.into_projective())) {
            end_timer!(check_time);
            return Ok(false);
        }

        end_timer!(check_time);
        Ok(true)
    }

<<<<<<< HEAD
    fn batch_check_individual_opening_challenges<'a>(
=======
    /// Verifies a multi-point multi-poly opening proof from [[BDFG2020]](https://eprint.iacr.org/2020/081).
    fn batch_check_individual_opening_challenges<'a, R: RngCore>(
>>>>>>> 9221ec80
        vk: &Self::VerifierKey,
        commitments: impl IntoIterator<Item = &'a LabeledCommitment<Self::Commitment>>,
        query_set: &QuerySet<G::ScalarField>,
        evaluations: &Evaluations<G::ScalarField>,
        batch_proof: &Self::BatchProof,
<<<<<<< HEAD
=======
        rng: &mut R,
        // This implementation assumes that commitments, query set and evaluations are already absorbed by the Fiat Shamir rng
>>>>>>> 9221ec80
        fs_rng: &mut Self::RandomOracle,
    ) -> Result<bool, Self::Error>
        where
            Self::Commitment: 'a,
    {
        // DLOG "succinct" part
        let (check_poly, proof_final_key) = Self::succinct_batch_check_individual_opening_challenges(
            vk,
            commitments,
            query_set,
            evaluations,
            batch_proof,
            fs_rng,
        )?;

        // DLOG hard part
        let check_time = start_timer!(|| "DLOG hard part");
        let check_poly_coeffs = check_poly.compute_coeffs();
        let final_key = Self::cm_commit(
            vk.comm_key.as_slice(),
            check_poly_coeffs.as_slice(),
            None,
            None,
        );
        if !ProjectiveCurve::is_zero(&(final_key - &proof_final_key.into_projective())) {
            end_timer!(check_time);
            return Ok(false);
        }

        end_timer!(check_time);
        Ok(true)
    }
}

#[cfg(test)]
mod tests {
    #![allow(non_camel_case_types)]

    use super::InnerProductArgPC;

    use algebra::curves::tweedle::dee::{
        Affine, Projective,
    };
    use blake2::Blake2s;

    type PC<E, D> = InnerProductArgPC<E, D>;
    type PC_DEE = PC<Affine, Blake2s>;

    #[test]
    fn constant_poly_test() {
        use crate::tests::*;
        constant_poly_test::<_, PC_DEE>().expect("test failed for tweedle_dee-blake2s");
    }

    #[test]
    fn single_poly_test() {
        use crate::tests::*;
        single_poly_test::<_, PC_DEE>().expect("test failed for tweedle_dee-blake2s");
    }

    #[test]
    fn quadratic_poly_degree_bound_multiple_queries_test() {
        use crate::tests::*;
        quadratic_poly_degree_bound_multiple_queries_test::<_, PC_DEE>()
            .expect("test failed for tweedle_dee-blake2s");
    }

    #[test]
    fn two_poly_four_points_test() {
        use crate::tests::*;
        two_poly_four_points_test::<_, PC_DEE>()
            .expect("test failed for tweedle_dee-blake2s");
    }

    #[test]
    fn linear_poly_degree_bound_test() {
        use crate::tests::*;
        linear_poly_degree_bound_test::<_, PC_DEE>()
            .expect("test failed for tweedle_dee-blake2s");
    }

    #[test]
    fn single_poly_degree_bound_test() {
        use crate::tests::*;
        single_poly_degree_bound_test::<_, PC_DEE>()
            .expect("test failed for tweedle_dee-blake2s");
    }

    #[test]
    fn single_poly_degree_bound_multiple_queries_test() {
        use crate::tests::*;
        single_poly_degree_bound_multiple_queries_test::<_, PC_DEE>()
            .expect("test failed for tweedle_dee-blake2s");
    }

    #[test]
    fn two_polys_degree_bound_single_query_test() {
        use crate::tests::*;
        two_polys_degree_bound_single_query_test::<_, PC_DEE>()
            .expect("test failed for tweedle_dee-blake2s");
    }

    #[test]
    fn full_end_to_end_test() {
        use crate::tests::*;
        full_end_to_end_test::<_, PC_DEE>().expect("test failed for tweedle_dee-blake2s");
        println!("Finished tweedle_dee-blake2s");
    }

    #[test]
    fn segmented_test() {
        use crate::tests::*;
        segmented_test::<_, PC_DEE>().expect("test failed for tweedle_dee-blake2s");
        println!("Finished tweedle_dee-blake2s");
    }

    // #[test]
    // fn single_equation_test() {
    //     use crate::tests::*;
    //     single_equation_test::<_, PC_DEE>().expect("test failed for tweedle_dee-blake2s");
    //     println!("Finished tweedle_dee-blake2s");
    // }
    //
    // #[test]
    // fn two_equation_test() {
    //     use crate::tests::*;
    //     two_equation_test::<_, PC_DEE>().expect("test failed for tweedle_dee-blake2s");
    //     println!("Finished tweedle_dee-blake2s");
    // }
    //
    // #[test]
    // fn two_equation_degree_bound_test() {
    //     use crate::tests::*;
    //     two_equation_degree_bound_test::<_, PC_DEE>()
    //         .expect("test failed for tweedle_dee-blake2s");
    //     println!("Finished tweedle_dee-blake2s");
    // }
    //
    // #[test]
    // fn full_end_to_end_equation_test() {
    //     use crate::tests::*;
    //     full_end_to_end_equation_test::<_, PC_DEE>()
    //         .expect("test failed for tweedle_dee-blake2s");
    //     println!("Finished tweedle_dee-blake2s");
    // }

    #[test]
    #[should_panic]
    fn bad_degree_bound_test() {
        use crate::tests::*;
        bad_degree_bound_test::<_, PC_DEE>().expect("test failed for tweedle_dee-blake2s");
        println!("Finished tweedle_dee-blake2s");
    }

    #[test]
    fn polycommit_round_reduce_test() {
        use algebra::fields::tweedle::fr::Fr;
        use algebra::{UniformRand, AffineCurve, ProjectiveCurve, Field};
        use rayon::prelude::*;

        let mut rng = &mut rand::thread_rng();

        let round_challenge = Fr::rand(&mut rng);
        let round_challenge_inv = round_challenge.inverse().unwrap();

        let samples = 1 << 10;

        let mut coeffs_l = (0..samples)
            .map(|_| Fr::rand(&mut rng))
            .collect::<Vec<_>>();

        let coeffs_r = (0..samples)
            .map(|_| Fr::rand(&mut rng))
            .collect::<Vec<_>>();

        let mut z_l = (0..samples)
            .map(|_| Fr::rand(&mut rng))
            .collect::<Vec<_>>();

        let z_r= (0..samples)
            .map(|_| Fr::rand(&mut rng))
            .collect::<Vec<_>>();

        let mut key_proj_l= (0..samples)
            .map(|_| Projective::rand(&mut rng))
            .collect::<Vec<_>>();

        let key_r= (0..samples)
            .map(|_| Projective::rand(&mut rng).into_affine())
            .collect::<Vec<_>>();

        let mut gpu_coeffs_l = coeffs_l.clone();
        let gpu_coeffs_r = coeffs_r.clone();
        let mut gpu_z_l = z_l.clone();
        let gpu_z_r = z_r.clone();
        let mut gpu_key_proj_l = key_proj_l.clone();
        let gpu_key_r = key_r.clone();

        coeffs_l.par_iter_mut()
            .zip(coeffs_r)
            .for_each(|(c_l, c_r)| *c_l += &(round_challenge_inv * &c_r));

        z_l.par_iter_mut()
            .zip(z_r)
            .for_each(|(z_l, z_r)| *z_l += &(round_challenge * &z_r));

        key_proj_l.par_iter_mut()
            .zip(key_r)
            .for_each(|(k_l, k_r)| *k_l += &k_r.mul(round_challenge));

        PC_DEE::polycommit_round_reduce(
            round_challenge,
            round_challenge_inv,
            &mut gpu_coeffs_l,
            &gpu_coeffs_r,
            &mut gpu_z_l,
            &gpu_z_r,
            &mut gpu_key_proj_l,
            &gpu_key_r
        );

        assert_eq!(coeffs_l, gpu_coeffs_l);
        assert_eq!(z_l, gpu_z_l);
        assert_eq!(key_proj_l, gpu_key_proj_l);
    }
}<|MERGE_RESOLUTION|>--- conflicted
+++ resolved
@@ -40,14 +40,11 @@
 impl<G: AffineCurve, D: Digest> InnerProductArgPC<G, D> {
     /// `PROTOCOL_NAME` is used as a seed for the setup function.
     const PROTOCOL_NAME: &'static [u8] = b"PC-DL-2020";
-<<<<<<< HEAD
+
+    /// The low-level single segment single poly commit function.
     /// Create a Pedersen commitment to `scalars` using the commitment key `comm_key`.
     /// Optionally, randomize the commitment using `hiding_generator` and `randomizer`.
     pub fn cm_commit(
-=======
-    /// The low-level single segment single poly commit function.
-    fn cm_commit(
->>>>>>> 9221ec80
         comm_key: &[G],
         scalars: &[G::ScalarField],
         hiding_generator: Option<G>,
@@ -69,7 +66,6 @@
         l.par_iter().zip(r).map(|(li, ri)| *li * ri).sum()
     }
 
-<<<<<<< HEAD
     /// Computes an opening proof of multiple check polynomials with a corresponding
     /// commitment GFin opened at point.
     /// No segmentation here: Bullet Polys are at most as big as the committer key.
@@ -96,9 +92,15 @@
         // Absorb evaluations
         fs_rng.absorb(&values.iter().flat_map(|val| to_bytes!(val).unwrap()).collect::<Vec<_>>());
 
+        // Sample new batching challenge
+        let random_scalar: G::ScalarField = fs_rng.squeeze_128_bits_challenge();
+
+        // Collect the powers of the batching challenge in a vector
+        let mut batching_chal = G::ScalarField::one();
         let mut batching_chals = vec![G::ScalarField::zero(); xi_s_vec.len()];
         for i in 0..batching_chals.len() {
-            batching_chals[i] = fs_rng.squeeze_128_bits_challenge();
+            batching_chal *= &random_scalar;
+            batching_chals[i] = batching_chal;
         }
 
         // Compute combined check_poly and combined g_fin
@@ -175,7 +177,7 @@
             l_vec.push(lr[0]);
             r_vec.push(lr[1]);
 
-            fs_rng.absorb(&to_bytes![round_challenge, lr[0], lr[1]].unwrap());
+            fs_rng.absorb(&to_bytes![lr[0], lr[1]].unwrap());
             round_challenge = fs_rng.squeeze_128_bits_challenge();
 
             let round_challenge_inv = round_challenge.inverse().unwrap();
@@ -213,14 +215,11 @@
         })
     }
 
+    /// The succinct portion of verifying a single-point opening proof.
+    /// If successful, returns the (recomputed) reduction challenges
     /// The succinct portion of `PC::check`. This algorithm runs in time
     /// O(log d), where d is the degree of the committed polynomials.
     pub fn succinct_check<'a>(
-=======
-    /// The succinct portion of verifying a single-point opening proof. 
-    /// If successful, returns the (recomputed) reduction challenges
-    fn succinct_check<'a>(
->>>>>>> 9221ec80
         vk: &VerifierKey<G>,
         commitments: impl IntoIterator<Item = &'a LabeledCommitment<Commitment<G>>>,
         point: G::ScalarField,
@@ -371,11 +370,7 @@
         query_set: &QuerySet<G::ScalarField>,
         values: &Evaluations<G::ScalarField>,
         batch_proof: &BatchProof<G>,
-<<<<<<< HEAD
-=======
-        _rng: &mut R,
         // This implementation assumes that the commitments, query set and evaluations are already absorbed by the Fiat Shamir rng
->>>>>>> 9221ec80
         fs_rng: &mut FiatShamirChaChaRng<D>,
     ) -> Result<(SuccinctCheckPolynomial<G::ScalarField>, G), Error>
     {
@@ -473,7 +468,6 @@
         Ok((check_poly.unwrap(), proof.final_comm_key))
     }
 
-<<<<<<< HEAD
     /// Succinct verify proofs and, if valid, return their SuccinctCheckPolynomials and GFinals.
     pub fn succinct_batch_check<'a>(
         vk:                 &VerifierKey<G>,
@@ -527,12 +521,9 @@
         Ok((challenges, g_finals))
     }
 
-=======
     /// Checks whether degree bounds are `situated' in the last segment of a polynomial
-    /// 
-    /// TODO: rename to check_bounds, or alternatively write a function that receives the
-    /// supposed degree, and which checks in addition whether the segment count is plausible.
->>>>>>> 9221ec80
+    /// TODO: Rename to check_bounds, or alternatively write a function that receives the
+    ///       supposed degree, and which checks in addition whether the segment count is plausible.
     fn check_degrees_and_bounds(
         supported_degree: usize,
         p: &LabeledPolynomial<G::ScalarField>,
@@ -664,13 +655,9 @@
     type Error = Error;
     type RandomOracle = FiatShamirChaChaRng<D>;
 
-<<<<<<< HEAD
+    /// Setup of the base point vector (deterministically derived from the
+    /// PROTOCOL_NAME as seed).
     fn setup(
-=======
-    /// Setup of the base point vector (deterministically derived from the 
-    /// PROTOCOL_NAME as seed).
-    fn setup<R: RngCore>(
->>>>>>> 9221ec80
         max_degree: usize,
     ) -> Result<Self::UniversalParams, Self::Error> {
         // Ensure that max_degree + 1 is a power of 2
@@ -698,14 +685,8 @@
     /// Trims the base point vector of the setup function to a custom segment size
     fn trim(
         pp: &Self::UniversalParams,
-<<<<<<< HEAD
+        // the segment size (TODO: let's rename it!)
         supported_degree: usize,
-=======
-        // the segment size (TODO: let's rename it!)
-        supported_degree: usize, 
-        _supported_hiding_bound: usize,
-        _enforced_degree_bounds: Option<&[usize]>,
->>>>>>> 9221ec80
     ) -> Result<(Self::CommitterKey, Self::VerifierKey), Self::Error> {
         // Ensure that supported_degree + 1 is a power of two
         let supported_degree = (supported_degree + 1).next_power_of_two() - 1;
@@ -836,14 +817,10 @@
         labeled_polynomials: impl IntoIterator<Item = &'a LabeledPolynomial<G::ScalarField>>,
         commitments: impl IntoIterator<Item = &'a LabeledCommitment<Self::Commitment>>,
         point: G::ScalarField,
+        // This implementation assumes that commitments, query point and evaluations are already absorbed by the Fiat Shamir rng
         fs_rng: &mut Self::RandomOracle,
         rands: impl IntoIterator<Item = &'a LabeledRandomness<Self::Randomness>>,
         rng: Option<&mut dyn RngCore>,
-<<<<<<< HEAD
-=======
-        // This implementation assumes that commitments, query point and evaluations are already absorbed by the Fiat Shamir rng
-        fs_rng: &mut Self::RandomOracle,
->>>>>>> 9221ec80
     ) -> Result<Self::Proof, Self::Error>
         where
             Self::Commitment: 'a,
@@ -1122,13 +1099,8 @@
         labeled_polynomials: impl IntoIterator<Item = &'a LabeledPolynomial<G::ScalarField>>,
         commitments: impl IntoIterator<Item = &'a LabeledCommitment<Self::Commitment>>,
         query_set: &QuerySet<G::ScalarField>,
-<<<<<<< HEAD
-=======
-        rands: impl IntoIterator<Item = &'a LabeledRandomness<Self::Randomness>>,
-        rng: Option<&mut dyn RngCore>,
         // This implementation assumes that the commitments (as well as the query set and evaluations)
         // are already absorbed by the Fiat Shamir rng
->>>>>>> 9221ec80
         fs_rng: &mut Self::RandomOracle,
         rands: impl IntoIterator<Item = &'a LabeledRandomness<Self::Randomness>>,
         mut rng: Option<&mut dyn RngCore>,
@@ -1296,11 +1268,7 @@
         point: G::ScalarField,
         values: impl IntoIterator<Item = G::ScalarField>,
         proof: &Self::Proof,
-<<<<<<< HEAD
-=======
-        _rng: Option<&mut dyn RngCore>,
         // This implementation assumes that the commitments, point and evaluations are already absorbed by the Fiat Shamir rng
->>>>>>> 9221ec80
         fs_rng: &mut Self::RandomOracle,
     ) -> Result<bool, Self::Error>
         where
@@ -1337,22 +1305,14 @@
         Ok(true)
     }
 
-<<<<<<< HEAD
+    /// Verifies a multi-point multi-poly opening proof from [[BDFG2020]](https://eprint.iacr.org/2020/081).
     fn batch_check_individual_opening_challenges<'a>(
-=======
-    /// Verifies a multi-point multi-poly opening proof from [[BDFG2020]](https://eprint.iacr.org/2020/081).
-    fn batch_check_individual_opening_challenges<'a, R: RngCore>(
->>>>>>> 9221ec80
         vk: &Self::VerifierKey,
         commitments: impl IntoIterator<Item = &'a LabeledCommitment<Self::Commitment>>,
         query_set: &QuerySet<G::ScalarField>,
         evaluations: &Evaluations<G::ScalarField>,
         batch_proof: &Self::BatchProof,
-<<<<<<< HEAD
-=======
-        rng: &mut R,
         // This implementation assumes that commitments, query set and evaluations are already absorbed by the Fiat Shamir rng
->>>>>>> 9221ec80
         fs_rng: &mut Self::RandomOracle,
     ) -> Result<bool, Self::Error>
         where
