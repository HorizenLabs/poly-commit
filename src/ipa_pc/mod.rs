use crate::{BTreeMap, BTreeSet, String, ToString, Vec};
use crate::{BatchLCProof, Error, Evaluations, QuerySet};
use crate::{LabeledCommitment, LabeledPolynomial, LinearCombination};
use crate::{PCCommitterKey, PCRandomness, PCUniversalParams, Polynomial, PolynomialCommitment};

use algebra_utils::msm::VariableBaseMSM;
use algebra::{ToBytes, to_bytes, Field, PrimeField, UniformRand, Group, AffineCurve, ProjectiveCurve};
use std::{format, vec};
use std::{convert::TryInto, marker::PhantomData};
use rand_core::RngCore;

mod data_structures;
pub use data_structures::*;

use rayon::prelude::*;

#[cfg(feature = "gpu")]
use algebra_kernels::polycommit::{get_kernels, get_gpu_min_length};

use digest::Digest;

/// A polynomial commitment scheme based on the hardness of the
/// discrete logarithm problem in prime-order groups.
/// The construction is described in detail in [[BCMS20]][pcdas].
///
/// Degree bound enforcement requires that (at least one of) the points at
/// which a committed polynomial is evaluated are from a distribution that is
/// random conditioned on the polynomial. This is because degree bound
/// enforcement relies on checking a polynomial identity at this point.
/// More formally, the points must be sampled from an admissible query sampler,
/// as detailed in [[CHMMVW20]][marlin].
///
/// [pcdas]: https://eprint.iacr.org/2020/499
/// [marlin]: https://eprint.iacr.org/2019/1047
pub struct InnerProductArgPC<G: AffineCurve, D: Digest> {
    _projective: PhantomData<G>,
    _digest: PhantomData<D>,
}

impl<G: AffineCurve, D: Digest> InnerProductArgPC<G, D> {
    /// `PROTOCOL_NAME` is used as a seed for the setup function.
    pub const PROTOCOL_NAME: &'static [u8] = b"PC-DL-2020";

    /// Create a Pedersen commitment to `scalars` using the commitment key `comm_key`.
    /// Optionally, randomize the commitment using `hiding_generator` and `randomizer`.
    fn cm_commit(
        comm_key: &[G],
        scalars: &[G::ScalarField],
        hiding_generator: Option<G>,
        randomizer: Option<G::ScalarField>,
    ) -> G::Projective {
        let scalars_bigint = scalars.par_iter()
            .map(|s| s.into_repr())
            .collect::<Vec<_>>();
        let mut comm = VariableBaseMSM::multi_scalar_mul(comm_key, &scalars_bigint);
        if randomizer.is_some() {
            assert!(hiding_generator.is_some());
            comm += &hiding_generator.unwrap().mul(randomizer.unwrap());
        }

        comm
    }

    fn compute_random_oracle_challenge(bytes: &[u8]) -> G::ScalarField {
        let mut i = 0u64;
        let mut challenge = None;
        while challenge.is_none() {
            let hash_input = to_bytes![bytes, i].unwrap();
            let hash = D::digest(&hash_input);
            challenge = <G::ScalarField as PrimeField>::from_random_bytes(&hash);

            i += 1;
        }

        challenge.unwrap()
    }

    #[inline]
    fn inner_product(l: &[G::ScalarField], r: &[G::ScalarField]) -> G::ScalarField {
        l.par_iter().zip(r).map(|(li, ri)| *li * ri).sum()
    }

    /// The succinct portion of `PC::check`. This algorithm runs in time
    /// O(log d), where d is the degree of the committed polynomials.
    fn succinct_check<'a>(
        vk: &VerifierKey<G>,
        commitments: impl IntoIterator<Item = &'a LabeledCommitment<Commitment<G>>>,
        point: G::ScalarField,
        values: impl IntoIterator<Item = G::ScalarField>,
        proof: &Proof<G>,
        opening_challenges: &dyn Fn(u64) -> G::ScalarField,
    ) -> Option<SuccinctCheckPolynomial<G::ScalarField>> {
        let check_time = start_timer!(|| "Succinct checking");

        let d = vk.supported_degree();

        // `log_d` is ceil(log2 (d + 1)), which is the number of steps to compute all of the challenges
        let log_d = algebra::log2(d + 1) as usize;

        let mut combined_commitment_proj = <G::Projective as ProjectiveCurve>::zero();
        let mut combined_v = G::ScalarField::zero();

        let mut opening_challenge_counter = 0;
        let mut cur_challenge = opening_challenges(opening_challenge_counter);
        opening_challenge_counter += 1;

        let labeled_commitments = commitments.into_iter();
        let values = values.into_iter();

        for (labeled_commitment, value) in labeled_commitments.zip(values) {
            let commitment = labeled_commitment.commitment();
            combined_v += &(cur_challenge * &value);
            combined_commitment_proj += &labeled_commitment.commitment().comm.mul(cur_challenge);
            cur_challenge = opening_challenges(opening_challenge_counter);
            opening_challenge_counter += 1;

            let degree_bound = labeled_commitment.degree_bound();
            assert_eq!(degree_bound.is_some(), commitment.shifted_comm.is_some());

            if let Some(degree_bound) = degree_bound {
                let shift = point.pow([(vk.supported_degree() - degree_bound) as u64]);
                combined_v += &(cur_challenge * &value * &shift);
                combined_commitment_proj += &commitment.shifted_comm.unwrap().mul(cur_challenge);
            }

            cur_challenge = opening_challenges(opening_challenge_counter);
            opening_challenge_counter += 1;
        }

        let mut combined_commitment = combined_commitment_proj.into_affine();

        assert_eq!(proof.hiding_comm.is_some(), proof.rand.is_some());
        if proof.hiding_comm.is_some() {
            let hiding_comm = proof.hiding_comm.unwrap();
            let rand = proof.rand.unwrap();

            let hiding_challenge = Self::compute_random_oracle_challenge(
                &to_bytes![combined_commitment, point, combined_v, hiding_comm].unwrap(),
            );
            combined_commitment_proj += &(hiding_comm.mul(hiding_challenge) - &vk.s.mul(rand));
            combined_commitment = combined_commitment_proj.into_affine();
        }

        // Challenge for each round
        let mut round_challenges = Vec::with_capacity(log_d);
        let mut round_challenge = Self::compute_random_oracle_challenge(
            &to_bytes![combined_commitment, point, combined_v].unwrap(),
        );

        let h_prime = vk.h.mul(round_challenge);

        let mut round_commitment_proj = combined_commitment_proj + &h_prime.mul(&combined_v);

        let l_iter = proof.l_vec.iter();
        let r_iter = proof.r_vec.iter();

        for (l, r) in l_iter.zip(r_iter) {
            round_challenge = Self::compute_random_oracle_challenge(
                &to_bytes![round_challenge, l, r].unwrap(),
            );
            round_challenges.push(round_challenge);
            round_commitment_proj +=
                &(l.mul(round_challenge.inverse().unwrap()) + &r.mul(round_challenge));
        }

        let check_poly = SuccinctCheckPolynomial::<G::ScalarField>(round_challenges);
        let v_prime = check_poly.evaluate(point) * &proof.c;
        let h_prime = h_prime.into_affine();

        let check_commitment_elem: G::Projective = Self::cm_commit(
            &[proof.final_comm_key.clone(), h_prime],
            &[proof.c.clone(), v_prime],
            None,
            None,
        );

        if !ProjectiveCurve::is_zero(&(round_commitment_proj - &check_commitment_elem)) {
            end_timer!(check_time);
            //return None;
            return Some(check_poly)
        }

        end_timer!(check_time);
        Some(check_poly)
    }

    /// Perform the succinct check of proof, returning the succinct check polynomial
    /// and the GFinal.
    fn succinct_batch_check_individual_opening_challenges<'a, R: RngCore>(
        vk: &VerifierKey<G>,
        commitments: impl IntoIterator<Item = &'a LabeledCommitment<Commitment<G>>>,
        query_set: &QuerySet<G::ScalarField>,
        values: &Evaluations<G::ScalarField>,
        proof: &Vec<Proof<G>>,
        opening_challenges: &dyn Fn(u64) -> G::ScalarField,
        rng: &mut R,
    ) -> Result<(Polynomial<G::ScalarField>, G), Error>
    {
        let commitments: BTreeMap<_, _> = commitments.into_iter().map(|c| (c.label(), c)).collect();
        let mut query_to_labels_map = BTreeMap::new();

        for (label, (point_label, point)) in query_set.iter() {
            let labels = query_to_labels_map
                .entry(point_label)
                .or_insert((point, BTreeSet::new()));
            labels.1.insert(label);
        }

        //assert_eq!(proof.len(), query_to_labels_map.len());

        let mut randomizer = G::ScalarField::one();

        let mut combined_check_poly = Polynomial::zero();
        let mut combined_final_key = <G::Projective as ProjectiveCurve>::zero();

        for ((_point_label, (point, labels)), p) in query_to_labels_map.into_iter().zip(proof) {
            let lc_time =
                start_timer!(|| format!("Randomly combining {} commitments", labels.len()));
            let mut comms: Vec<&'_ LabeledCommitment<_>> = Vec::new();
            let mut vals = Vec::new();
            for label in labels.into_iter() {
                let commitment = commitments.get(label).ok_or(Error::MissingPolynomial {
                    label: label.to_string(),
                })?;

                let v_i = values
                    .get(&(label.clone(), *point))
                    .ok_or(Error::MissingEvaluation {
                        label: label.to_string(),
                    })?;

                comms.push(commitment);
                vals.push(*v_i);
            }

            let check_poly = Self::succinct_check(
                vk,
                comms.into_iter(),
                *point,
                vals.into_iter(),
                p,
                opening_challenges,
            );

            if check_poly.is_none() {
                return Err(Error::FailedSuccinctCheck)
            }

            let check_poly =
                Polynomial::from_coefficients_vec(check_poly.unwrap().compute_coeffs());
            combined_check_poly += (randomizer, &check_poly);
            combined_final_key += &p.final_comm_key.into_projective().mul(&randomizer);

            randomizer = u128::rand(rng).into();
            end_timer!(lc_time);
        }
        Ok((combined_check_poly, combined_final_key.into_affine()))
    }

    fn check_degrees_and_bounds(
        supported_degree: usize,
        p: &LabeledPolynomial<G::ScalarField>,
    ) -> Result<(), Error> {
        if p.degree() > supported_degree {
            return Err(Error::TooManyCoefficients {
                num_coefficients: p.degree() + 1,
                num_powers: supported_degree + 1,
            });
        }

        if let Some(bound) = p.degree_bound() {
            if bound < p.degree() || bound > supported_degree {
                return Err(Error::IncorrectDegreeBound {
                    poly_degree: p.degree(),
                    degree_bound: bound,
                    supported_degree,
                    label: p.label().to_string(),
                });
            }
        }

        Ok(())
    }

    fn shift_polynomial(
        ck: &CommitterKey<G>,
        p: &Polynomial<G::ScalarField>,
        degree_bound: usize,
    ) -> Polynomial<G::ScalarField> {
        if p.is_zero() {
            Polynomial::zero()
        } else {
            let mut shifted_polynomial_coeffs =
                vec![G::ScalarField::zero(); ck.supported_degree() - degree_bound];
            shifted_polynomial_coeffs.extend_from_slice(&p.coeffs);
            Polynomial::from_coefficients_vec(shifted_polynomial_coeffs)
        }
    }

    fn combine_shifted_rand(
        combined_rand: Option<G::ScalarField>,
        new_rand: Option<G::ScalarField>,
        coeff: G::ScalarField,
    ) -> Option<G::ScalarField> {
        if let Some(new_rand) = new_rand {
            let coeff_new_rand = new_rand * &coeff;
            return Some(combined_rand.map_or(coeff_new_rand, |r| r + &coeff_new_rand));
        };

        combined_rand
    }

    fn combine_shifted_comm(
        combined_comm: Option<G::Projective>,
        new_comm: Option<G>,
        coeff: G::ScalarField,
    ) -> Option<G::Projective> {
        if let Some(new_comm) = new_comm {
            let coeff_new_comm = new_comm.mul(coeff);
            return Some(combined_comm.map_or(coeff_new_comm, |c| c + &coeff_new_comm));
        };

        combined_comm
    }

    fn construct_labeled_commitments(
        lc_info: &[(String, Option<usize>)],
        elements: &[G::Projective],
    ) -> Vec<LabeledCommitment<Commitment<G>>> {
        let comms = G::Projective::batch_normalization_into_affine(elements.to_vec());
        let mut commitments = Vec::new();

        let mut i = 0;
        for info in lc_info.into_iter() {
            let commitment;
            let label = info.0.clone();
            let degree_bound = info.1;

            if degree_bound.is_some() {
                commitment = Commitment {
                    comm: comms[i].clone(),
                    shifted_comm: Some(comms[i + 1].clone()),
                };

                i += 2;
            } else {
                commitment = Commitment {
                    comm: comms[i].clone(),
                    shifted_comm: None,
                };

                i += 1;
            }

            commitments.push(LabeledCommitment::new(label, commitment, degree_bound));
        }

        return commitments;
    }

    fn sample_generators(num_generators: usize) -> Vec<G> {
        let generators: Vec<_> = (0..num_generators).into_par_iter()
            .map(|i| {
                let i = i as u64;
                let mut hash = D::digest(&to_bytes![&Self::PROTOCOL_NAME, i].unwrap());
                let mut g = G::from_random_bytes(&hash);
                let mut j = 0u64;
                while g.is_none() {
                    hash = D::digest(&to_bytes![&Self::PROTOCOL_NAME, i, j].unwrap());
                    g = G::from_random_bytes(&hash);
                    j += 1;
                }
                let generator = g.unwrap();
                generator.mul_by_cofactor().into_projective()
            })
            .collect();

        G::Projective::batch_normalization_into_affine(generators)
    }

    /// Perform bullet reduce at the commitment last stage
    fn polycommit_round_reduce(
        round_challenge: G::ScalarField,
        round_challenge_inv: G::ScalarField,
        c_l: &mut [G::ScalarField],
        c_r: &[G::ScalarField],
        z_l: &mut [G::ScalarField],
        z_r: &[G::ScalarField],
        k_l: &mut [G::Projective],
        k_r: &[G],
    ) {
        #[cfg(feature = "gpu")]
        if get_gpu_min_length() <= k_l.len() {
            match get_kernels() {
                Ok(kernels) => {
                    match kernels[0].polycommit_round_reduce(
                        round_challenge,
                        round_challenge_inv,
                        c_l,
                        c_r,
                        z_l,
                        z_r,
                        k_l,
                        k_r
                    ) {
                        Ok(_) => {},
                        Err(error) => { panic!("{}", error); }
                    }
                },
                Err(error) => {
                    panic!("{}", error);
                }
            }
            return;
        }

        c_l.par_iter_mut()
            .zip(c_r)
            .for_each(|(c_l, c_r)| *c_l += &(round_challenge_inv * c_r));

        z_l.par_iter_mut()
            .zip(z_r)
            .for_each(|(z_l, z_r)| *z_l += &(round_challenge * z_r));

        k_l.par_iter_mut()
            .zip(k_r)
            .for_each(|(k_l, k_r)| *k_l += &(k_r.mul(round_challenge)));
    }
}

impl<G: AffineCurve, D: Digest> PolynomialCommitment<G::ScalarField> for InnerProductArgPC<G, D> {
    type UniversalParams = UniversalParams<G>;
    type CommitterKey = CommitterKey<G>;
    type VerifierKey = VerifierKey<G>;
    type PreparedVerifierKey = PreparedVerifierKey<G>;
    type Commitment = Commitment<G>;
    type PreparedCommitment = PreparedCommitment<G>;
    type Randomness = Randomness<G>;
    type Proof = Proof<G>;
    type BatchProof = BatchProof<G>;
    type Error = Error;

    fn setup<R: RngCore>(
        max_degree: usize,
        _rng: &mut R,
    ) -> Result<Self::UniversalParams, Self::Error> {
        // Ensure that max_degree + 1 is a power of 2
        let max_degree = (max_degree + 1).next_power_of_two() - 1;

        let setup_time = start_timer!(|| format!("Sampling {} generators", max_degree + 3));
        let mut generators = Self::sample_generators(max_degree + 3);
        end_timer!(setup_time);

        let h = generators.pop().unwrap();
        let s = generators.pop().unwrap();

        let pp = UniversalParams {
            comm_key: generators,
            h,
            s,
        };

        Ok(pp)
    }

    fn trim(
        pp: &Self::UniversalParams,
        supported_degree: usize,
        _supported_hiding_bound: usize,
        _enforced_degree_bounds: Option<&[usize]>,
    ) -> Result<(Self::CommitterKey, Self::VerifierKey), Self::Error> {
        // Ensure that supported_degree + 1 is a power of two
        let supported_degree = (supported_degree + 1).next_power_of_two() - 1;
        if supported_degree > pp.max_degree() {
            return Err(Error::TrimmingDegreeTooLarge);
        }

        let trim_time =
            start_timer!(|| format!("Trimming to supported degree of {}", supported_degree));

        let ck = CommitterKey {
            comm_key: pp.comm_key[0..(supported_degree + 1)].to_vec(),
            h: pp.h.clone(),
            s: pp.s.clone(),
            max_degree: pp.max_degree(),
        };

        let vk = VerifierKey {
            comm_key: pp.comm_key[0..(supported_degree + 1)].to_vec(),
            h: pp.h.clone(),
            s: pp.s.clone(),
            max_degree: pp.max_degree(),
        };

        end_timer!(trim_time);

        Ok((ck, vk))
    }

    /// Outputs a commitment to `polynomial`.
    fn commit<'a>(
        ck: &Self::CommitterKey,
        polynomials: impl IntoIterator<Item = &'a LabeledPolynomial<G::ScalarField>>,
        rng: Option<&mut dyn RngCore>,
    ) -> Result<
        (
            Vec<LabeledCommitment<Self::Commitment>>,
            Vec<Self::Randomness>,
        ),
        Self::Error,
    > {
        let rng = &mut crate::optional_rng::OptionalRng(rng);
        let mut comms = Vec::new();
        let mut rands = Vec::new();

        let commit_time = start_timer!(|| "Committing to polynomials");
        for labeled_polynomial in polynomials {
            Self::check_degrees_and_bounds(ck.supported_degree(), labeled_polynomial)?;

            let polynomial = labeled_polynomial.polynomial();
            let label = labeled_polynomial.label();
            let hiding_bound = labeled_polynomial.hiding_bound();
            let degree_bound = labeled_polynomial.degree_bound();

            let commit_time = start_timer!(|| format!(
                "Polynomial {} of degree {}, degree bound {:?}, and hiding bound {:?}",
                label,
                polynomial.degree(),
                degree_bound,
                hiding_bound,
            ));

            let randomness = if let Some(h) = hiding_bound {
                Randomness::rand(h, degree_bound.is_some(), rng)
            } else {
                Randomness::empty()
            };

            let comm = Self::cm_commit(
                &ck.comm_key[..(polynomial.degree() + 1)],
                &polynomial.coeffs,
                Some(ck.s),
                Some(randomness.rand),
            )
            .into_affine();

            let shifted_comm = degree_bound.map(|d| {
                Self::cm_commit(
                    &ck.comm_key[(ck.supported_degree() - d)..],
                    &polynomial.coeffs,
                    Some(ck.s),
                    randomness.shifted_rand,
                )
                .into_affine()
            });

            let commitment = Commitment { comm, shifted_comm };
            let labeled_comm = LabeledCommitment::new(label.to_string(), commitment, degree_bound);

            comms.push(labeled_comm);
            rands.push(randomness);

            end_timer!(commit_time);
        }

        end_timer!(commit_time);
        Ok((comms, rands))
    }

    fn open_individual_opening_challenges<'a>(
        ck: &Self::CommitterKey,
        labeled_polynomials: impl IntoIterator<Item = &'a LabeledPolynomial<G::ScalarField>>,
        commitments: impl IntoIterator<Item = &'a LabeledCommitment<Self::Commitment>>,
        point: G::ScalarField,
        opening_challenges: &dyn Fn(u64) -> G::ScalarField,
        rands: impl IntoIterator<Item = &'a Self::Randomness>,
        rng: Option<&mut dyn RngCore>,
    ) -> Result<Self::Proof, Self::Error>
    where
        Self::Commitment: 'a,
        Self::Randomness: 'a,
    {
        let mut combined_polynomial = Polynomial::zero();
        let mut combined_rand = G::ScalarField::zero();
        let mut combined_commitment_proj = <G::Projective as ProjectiveCurve>::zero();

        let mut has_hiding = false;

        let polys_iter = labeled_polynomials.into_iter();
        let rands_iter = rands.into_iter();
        let comms_iter = commitments.into_iter();

        let combine_time = start_timer!(|| "Combining polynomials, randomness, and commitments.");

        let mut opening_challenge_counter = 0;
        let mut cur_challenge = opening_challenges(opening_challenge_counter);
        opening_challenge_counter += 1;

        for (labeled_polynomial, (labeled_commitment, randomness)) in
            polys_iter.zip(comms_iter.zip(rands_iter))
        {
            let label = labeled_polynomial.label();
            assert_eq!(labeled_polynomial.label(), labeled_commitment.label());
            Self::check_degrees_and_bounds(ck.supported_degree(), labeled_polynomial)?;

            let polynomial = labeled_polynomial.polynomial();
            let degree_bound = labeled_polynomial.degree_bound();
            let hiding_bound = labeled_polynomial.hiding_bound();
            let commitment = labeled_commitment.commitment();

            combined_polynomial += (cur_challenge, polynomial);
            combined_commitment_proj += &commitment.comm.mul(cur_challenge);

            if hiding_bound.is_some() {
                has_hiding = true;
                combined_rand += &(cur_challenge * &randomness.rand);
            }

            cur_challenge = opening_challenges(opening_challenge_counter);
            opening_challenge_counter += 1;

            let has_degree_bound = degree_bound.is_some();

            assert_eq!(
                has_degree_bound,
                commitment.shifted_comm.is_some(),
                "shifted_comm mismatch for {}",
                label
            );

            assert_eq!(
                degree_bound,
                labeled_commitment.degree_bound(),
                "labeled_comm degree bound mismatch for {}",
                label
            );
            if let Some(degree_bound) = degree_bound {
                let shifted_polynomial = Self::shift_polynomial(ck, polynomial, degree_bound);
                combined_polynomial += (cur_challenge, &shifted_polynomial);
                combined_commitment_proj += &commitment.shifted_comm.unwrap().mul(cur_challenge);

                if hiding_bound.is_some() {
                    let shifted_rand = randomness.shifted_rand;
                    assert!(
                        shifted_rand.is_some(),
                        "shifted_rand.is_none() for {}",
                        label
                    );
                    combined_rand += &(cur_challenge * &shifted_rand.unwrap());
                }
            }

            cur_challenge = opening_challenges(opening_challenge_counter);
            opening_challenge_counter += 1;
        }

        end_timer!(combine_time);

        let combined_v = combined_polynomial.evaluate(point);

        // Pad the coefficients to the appropriate vector size
        let d = ck.supported_degree();

        // `log_d` is ceil(log2 (d + 1)), which is the number of steps to compute all of the challenges
        let log_d = algebra::log2(d + 1) as usize;

        let mut combined_commitment;
        let mut hiding_commitment = None;

        if has_hiding {
            let mut rng = rng.expect("hiding commitments require randomness");
            let hiding_time = start_timer!(|| "Applying hiding.");
            let mut hiding_polynomial = Polynomial::rand(d, &mut rng);
            hiding_polynomial -=
                &Polynomial::from_coefficients_slice(&[hiding_polynomial.evaluate(point)]);

            let hiding_rand = G::ScalarField::rand(rng);
            let hiding_commitment_proj = Self::cm_commit(
                ck.comm_key.as_slice(),
                hiding_polynomial.coeffs.as_slice(),
                Some(ck.s),
                Some(hiding_rand),
            );

            let mut batch = G::Projective::batch_normalization_into_affine(vec![
                combined_commitment_proj,
                hiding_commitment_proj,
            ]);
            hiding_commitment = Some(batch.pop().unwrap());
            combined_commitment = batch.pop().unwrap();

            let hiding_challenge = Self::compute_random_oracle_challenge(
                &to_bytes![
                    combined_commitment,
                    point,
                    combined_v,
                    hiding_commitment.unwrap()
                ]
                .unwrap(),
            );
            combined_polynomial += (hiding_challenge, &hiding_polynomial);
            combined_rand += &(hiding_challenge * &hiding_rand);
            combined_commitment_proj +=
                &(hiding_commitment_proj.mul(&hiding_challenge) - &ck.s.mul(combined_rand));

            end_timer!(hiding_time);
        }

        let combined_rand = if has_hiding {
            Some(combined_rand)
        } else {
            None
        };

        let proof_time =
            start_timer!(|| format!("Generating proof for degree {} combined polynomial", d + 1));

        combined_commitment = combined_commitment_proj.into_affine();

        // ith challenge
        let mut round_challenge = Self::compute_random_oracle_challenge(
            &to_bytes![combined_commitment, point, combined_v].unwrap(),
        );

        let h_prime = ck.h.mul(round_challenge).into_affine();

        // Pads the coefficients with zeroes to get the number of coeff to be d+1
        let mut coeffs = combined_polynomial.coeffs;
        if coeffs.len() < d + 1 {
            for _ in coeffs.len()..(d + 1) {
                coeffs.push(G::ScalarField::zero());
            }
        }
        let mut coeffs = coeffs.as_mut_slice();

        // Powers of z
        let mut z: Vec<G::ScalarField> = Vec::with_capacity(d + 1);
        let mut cur_z: G::ScalarField = G::ScalarField::one();
        for _ in 0..(d + 1) {
            z.push(cur_z);
            cur_z *= &point;
        }
        let mut z = z.as_mut_slice();

        // This will be used for transforming the key in each step
        let mut key_proj: Vec<G::Projective> = ck.comm_key.iter().map(|x| (*x).into_projective()).collect();
        let mut key_proj = key_proj.as_mut_slice();

        let mut temp;

        // Key for MSM
        // We initialize this to capacity 0 initially because we want to use the key slice first
        let mut comm_key = &ck.comm_key;

        let mut l_vec = Vec::with_capacity(log_d);
        let mut r_vec = Vec::with_capacity(log_d);

        let mut n = d + 1;
        while n > 1 {
            let (coeffs_l, coeffs_r) = coeffs.split_at_mut(n / 2);
            let (z_l, z_r) = z.split_at_mut(n / 2);
            let (key_l, key_r) = comm_key.split_at(n / 2);
            let (key_proj_l, _) = key_proj.split_at_mut(n / 2);

            let l = Self::cm_commit(key_l, coeffs_r, None, None)
                + &h_prime.mul(Self::inner_product(coeffs_r, z_l));

            let r = Self::cm_commit(key_r, coeffs_l, None, None)
                + &h_prime.mul(Self::inner_product(coeffs_l, z_r));

            let lr = G::Projective::batch_normalization_into_affine(vec![l, r]);
            l_vec.push(lr[0]);
            r_vec.push(lr[1]);

            round_challenge = Self::compute_random_oracle_challenge(
                &to_bytes![round_challenge, lr[0], lr[1]].unwrap(),
            );
            let round_challenge_inv = round_challenge.inverse().unwrap();

            Self::polycommit_round_reduce(
                round_challenge,
                round_challenge_inv,
                coeffs_l,
                coeffs_r,
                z_l,
                z_r,
                key_proj_l,
                key_r,
            );

            coeffs = coeffs_l;
            z = z_l;

            key_proj = key_proj_l;
            temp = G::Projective::batch_normalization_into_affine(key_proj.to_vec());
            comm_key = &temp;

            n /= 2;
        }

        end_timer!(proof_time);

        Ok(Proof {
            l_vec,
            r_vec,
            final_comm_key: comm_key[0],
            c: coeffs[0],
            hiding_comm: hiding_commitment,
            rand: combined_rand,
        })
    }

    /// Refers to the "Multi-poly multi-point assertions" section of the "Recursive SNARKs based on Marlin" document
    fn batch_open_individual_opening_challenges<'a>(
        ck: &Self::CommitterKey,
        labeled_polynomials: impl Clone + IntoIterator<Item = &'a LabeledPolynomial<G::ScalarField>>,
        commitments: impl Clone + IntoIterator<Item = &'a LabeledCommitment<Self::Commitment>>,
        query_set: &QuerySet<G::ScalarField>,
        opening_challenges: &dyn Fn(u64) -> G::ScalarField,
        rands: impl Clone + IntoIterator<Item = &'a Self::Randomness>,
        rng: Option<&mut dyn RngCore>,
    ) -> Result<Self::BatchProof, Self::Error>
    where
        Self::Randomness: 'a,
        Self::Commitment: 'a,
    {
        let batch_time = start_timer!(|| "Multi poly multi point batching.");

        let polys_iter = labeled_polynomials.clone().into_iter();

        let mut opening_challenge_counter = 0;
        
        // lambda
        let mut cur_challenge = opening_challenges(opening_challenge_counter);
        opening_challenge_counter += 1;

        let mut query_to_labels_map = BTreeMap::new();

        for (label, (point_label, point)) in query_set.iter() {
            let labels = query_to_labels_map
                .entry(point_label)
                .or_insert((point, BTreeSet::new()));
            labels.1.insert(label);
        }

        let mut points = vec![];

        // h(X)
        let mut batch_polynomial = Polynomial::zero();

        for (
            (_point_label, (point, _labels)), 
            labeled_polynomial
        ) in query_to_labels_map.into_iter().zip(polys_iter) {

            points.push(point);

            // y_i
            let evaluated_y = labeled_polynomial.polynomial().evaluate(*point); 

            // (p_i(X) - y_i) / (X - x_i)
            let polynomial = 
            &(labeled_polynomial.polynomial() - &Polynomial::from_coefficients_vec(vec![evaluated_y])) 
            / 
            &Polynomial::from_coefficients_vec(vec![
                (G::ScalarField::zero() - &point), 
                G::ScalarField::one()
            ]);
            
            // h(X) = SUM( lambda^i * ((p_i(X) - y_i) / (X - x_i)) )
            batch_polynomial += (cur_challenge, &polynomial);

            // lambda^i
            cur_challenge = opening_challenges(opening_challenge_counter);
            opening_challenge_counter += 1;
        }

        // Commitment of the h(X) polynomial
        let batch_commitment = Self::cm_commit(
            ck.comm_key.as_slice(),
            batch_polynomial.coeffs.as_slice(),
            None,
            None,
        ).into_affine();

        // Fresh random challenge x
        let point= Self::compute_random_oracle_challenge(
            &to_bytes![
                batch_commitment,
                points                
            ]
            .unwrap(),
        );

        // Values: v_i = p_i(x), where x is fresh random challenge
        let mut batch_values = vec![];
        for labeled_polynomial in labeled_polynomials.clone().into_iter() {
            batch_values.push(labeled_polynomial.polynomial().evaluate(point));
        }

        // h(X) polynomial added to the set of polynomials for multi-poly single-point batching
        let mut labeled_polynomials = labeled_polynomials.clone().into_iter().collect::<Vec<&'a LabeledPolynomial<G::ScalarField>>>();
        let labeled_batch_polynomial = LabeledPolynomial::new(
            format!("Batch"),
            batch_polynomial,
            None,
            None
        );
        labeled_polynomials.push(&labeled_batch_polynomial);

        // Commitment of h(X) polynomial added to the set of polynomials for multi-poly single-point batching
        let mut commitments = commitments.clone().into_iter().collect::<Vec<&'a LabeledCommitment<Self::Commitment>>>();
        let labeled_batch_commitment = LabeledCommitment::new(
            format!("Batch"),
            Commitment { comm: batch_commitment, shifted_comm: None },
            None
        );
        commitments.push(&labeled_batch_commitment);

        let mut rands = rands.clone().into_iter().collect::<Vec<&'a Self::Randomness>>();
        let batch_randomness = Randomness::empty();
        rands.push(&batch_randomness);

        end_timer!(batch_time);

        let proof = Self::open_individual_opening_challenges(
            ck,
            labeled_polynomials,
            commitments,
            point,
            opening_challenges,
            rands,
            rng
        )?;

        Ok(BatchProof {
            proof,
            batch_commitment,
            batch_values
        })
    }

    fn check_individual_opening_challenges<'a>(
        vk: &Self::VerifierKey,
        commitments: impl IntoIterator<Item = &'a LabeledCommitment<Self::Commitment>>,
        point: G::ScalarField,
        values: impl IntoIterator<Item = G::ScalarField>,
        proof: &Self::Proof,
        opening_challenges: &dyn Fn(u64) -> G::ScalarField,
        _rng: Option<&mut dyn RngCore>,
    ) -> Result<bool, Self::Error>
    where
        Self::Commitment: 'a,
    {
        let check_time = start_timer!(|| "Checking evaluations");
        let d = vk.supported_degree();

        // `log_d` is ceil(log2 (d + 1)), which is the number of steps to compute all of the challenges
        let log_d = algebra::log2(d + 1) as usize;

        if proof.l_vec.len() != proof.r_vec.len() || proof.l_vec.len() != log_d {
            return Err(Error::IncorrectInputLength(
                format!(
                    "Expected proof vectors to be {:}. Instead, l_vec size is {:} and r_vec size is {:}",
                    log_d,
                    proof.l_vec.len(),
                    proof.r_vec.len()
                )
            ));
        }

        let check_poly =
            Self::succinct_check(vk, commitments, point, values, proof, opening_challenges);

        if check_poly.is_none() {
            return Ok(false);
        }

        let check_poly_coeffs = check_poly.unwrap().compute_coeffs();
        let final_key = Self::cm_commit(
            vk.comm_key.as_slice(),
            check_poly_coeffs.as_slice(),
            None,
            None,
        );
        if !ProjectiveCurve::is_zero(&(final_key - &proof.final_comm_key.into_projective())) {
            return Ok(false);
        }

        end_timer!(check_time);
        Ok(true)
    }

    fn batch_check_individual_opening_challenges<'a, R: RngCore>(
        vk: &Self::VerifierKey,
        commitments: impl Clone + IntoIterator<Item = &'a LabeledCommitment<Self::Commitment>>,
        query_set: &QuerySet<G::ScalarField>,
        evaluations: &Evaluations<G::ScalarField>,
        batch_proof: &Self::BatchProof,
        opening_challenges: &dyn Fn(u64) -> G::ScalarField,
        rng: &mut R,
    ) -> Result<bool, Self::Error>
    where
        Self::Commitment: 'a,
    {
<<<<<<< HEAD
        // DLOG succinct verifier
        let (combined_check_poly, combined_final_key) = Self::succinct_batch_check_individual_opening_challenges(
            vk,
            commitments,
            query_set,
            values,
            proof,
            opening_challenges,
            rng
        )?;

        // DLOG hard part
        let proof_time = start_timer!(|| "Checking batched proof");
        let final_key = Self::cm_commit(
            vk.comm_key.as_slice(),
            combined_check_poly.coeffs.as_slice(),
            None,
            None,
        );
        if !ProjectiveCurve::is_zero(&(final_key - &combined_final_key.into_projective())) {
            return Ok(false);
        }

        end_timer!(proof_time);

        Ok(true)
    }

    /// Batch check batch proofs.
    /// NOTE: Currently, this is equivalent (a little bit more optimized) to
    /// batch_check_individual_opening_challenges(), but just because a Self::BatchProof
    /// is simply a Vec<Self::Proof>; in this regard, the function above can be seen as
    /// a batch verification of multiple Self::Proof(s).
    /// In the future we will implement Boneh, Gabizon, et. al multi poly multi point
    /// opening proof, and the two functions will differ: this is is
    /// a batch verification of multiple Self::BatchProof(s)
    fn batch_check_batch_proofs<'a, R: RngCore>(
        vk: &Self::VerifierKey,
        commitments: impl IntoIterator<Item = &'a [LabeledCommitment<Self::Commitment>]>,
        query_sets: impl IntoIterator<Item = &'a QuerySet<'a, G::ScalarField>>,
        values: impl IntoIterator<Item = &'a Evaluations<'a, G::ScalarField>>,
        proofs: impl IntoIterator<Item = &'a Self::BatchProof>,
        opening_challenges: impl IntoIterator<Item = G::ScalarField>,
        rng: &mut R,
    ) -> Result<bool, Self::Error>
        where
            Self::Commitment: 'a,
            Self::BatchProof: 'a,
    {
        let mut check_polys = Vec::new();
        let mut final_comm_keys = Vec::new();

        let succinct_time = start_timer!(|| format!("Succinct verification of proofs"));
        for ((((commitments, query_set), values), proof), opening_challenge) in commitments.into_iter()
            .zip(query_sets.into_iter())
            .zip(values.into_iter())
            .zip(proofs.into_iter())
            .zip(opening_challenges.into_iter())
        {
            let opening_challenge_f = |pow| opening_challenge.pow(&[pow]);
            let (check_poly, final_comm_key) = Self::succinct_batch_check_individual_opening_challenges(
                vk,
                commitments,
                query_set,
                values,
                proof,
                &opening_challenge_f,
                rng
            )?;

            check_polys.push(check_poly);
            final_comm_keys.push(final_comm_key);
        }

        assert_eq!(check_polys.len(), final_comm_keys.len());
        end_timer!(succinct_time);

        let batching_time = start_timer!(|| "Combine check polynomials and final comm keys");

        // Sample batching challenge
        let mut batching_chal = G::ScalarField::rand(rng);

        // Collect the powers of the batching challenge in a vector
        let mut batching_chal_pows = vec![G::ScalarField::one(); check_polys.len()];
        for i in 1..batching_chal_pows.len() {
            batching_chal_pows[i] = batching_chal;
            batching_chal *= batching_chal;
        }

        // Compute the combined final key: MSM(final_comm_keys, batching_chal_pows)
        let combined_final_key = Self::cm_commit(
            final_comm_keys.as_slice(),
            batching_chal_pows.as_slice(),
            None,
            None
        );

        // Compute the combined_check_poly
        let combined_check_poly = batching_chal_pows
            .into_par_iter()
            .zip(check_polys)
            .map(|(chal, poly)| {
                let mut temp = Polynomial::zero();
                temp += (chal, &poly);
                temp
            }).reduce(|| Polynomial::zero(), |acc, scaled_poly| &acc + &scaled_poly);
        end_timer!(batching_time);

        // DLOG hard part
        let hard_time = start_timer!(|| "Verify hard part using batched check poly and batched final comm key");
        let final_key = Self::cm_commit(
            vk.comm_key.as_slice(),
            combined_check_poly.coeffs.as_slice(),
            None,
            None,
        );
        if !ProjectiveCurve::is_zero(&(final_key - &combined_final_key)) {
            end_timer!(hard_time);
            return Ok(false);
        }
        end_timer!(hard_time);
=======
        let batch_check_time = start_timer!(|| "Multi poly multi point check batching");

        let mut query_to_labels_map = BTreeMap::new();
        for (label, (point_label, point)) in query_set.iter() {
            let labels = query_to_labels_map
                .entry(point_label)
                .or_insert((point, BTreeSet::new()));
            labels.1.insert(label);
        }

        // v_i values
        let mut v_values = batch_proof.batch_values.clone();

        // y_i vallues
        let mut y_values = vec![];

        // x_i values
        let mut points = vec![];

        for (_point_label, (point, labels)) in query_to_labels_map.into_iter() {
            for label in labels.into_iter() {
                let y_i = evaluations
                    .get(&(label.clone(), *point))
                    .ok_or(Error::MissingEvaluation {
                        label: label.to_string(),
                    })?;
                y_values.push(*y_i);
            }
            points.push(point);
        }

        // Commitment of the h(X) polynomial
        let batch_commitment = batch_proof.batch_commitment;

        // Fresh random challenge x
        let point = Self::compute_random_oracle_challenge(
            &to_bytes![
                batch_commitment,
                points                
            ]
            .unwrap(),
        );

        let mut opening_challenge_counter = 0;

        // lambda
        let mut cur_challenge = opening_challenges(opening_challenge_counter);
        opening_challenge_counter += 1;

        let mut computed_batch_v = G::ScalarField::zero();

        for ((v_i, y_i), x_i) in v_values.clone().into_iter().zip(y_values.clone()).zip(points.clone()) {

            computed_batch_v = computed_batch_v + &(cur_challenge * &((v_i - &y_i) / &(point - &x_i))); 

            cur_challenge = opening_challenges(opening_challenge_counter);
            opening_challenge_counter += 1;
        }

        v_values.push(computed_batch_v);

        let mut commitments = commitments.clone().into_iter().collect::<Vec<&'a LabeledCommitment<Self::Commitment>>>();
        let labeled_batch_commitment = LabeledCommitment::new(
            format!("Batch"),
            Commitment { comm: batch_commitment, shifted_comm: None },
            None
        );
        commitments.push(&labeled_batch_commitment);

        end_timer!(batch_check_time);
>>>>>>> 83bf2117

        let proof = &batch_proof.proof;

        Self::check_individual_opening_challenges(
            vk,
            commitments,
            point,
            v_values,
            proof,
            opening_challenges,
            Some(rng)
        )
    }

    fn open_combinations_individual_opening_challenges<'a>(
        ck: &Self::CommitterKey,
        lc_s: impl IntoIterator<Item = &'a LinearCombination<G::ScalarField>>,
        polynomials: impl IntoIterator<Item = &'a LabeledPolynomial<G::ScalarField>>,
        commitments: impl IntoIterator<Item = &'a LabeledCommitment<Self::Commitment>>,
        query_set: &QuerySet<G::ScalarField>,
        opening_challenges: &dyn Fn(u64) -> G::ScalarField,
        rands: impl IntoIterator<Item = &'a Self::Randomness>,
        rng: Option<&mut dyn RngCore>,
    ) -> Result<BatchLCProof<G::ScalarField, Self>, Self::Error>
    where
        Self::Randomness: 'a,
        Self::Commitment: 'a,
    {
        let label_poly_map = polynomials
            .into_iter()
            .zip(rands)
            .zip(commitments)
            .map(|((p, r), c)| (p.label(), (p, r, c)))
            .collect::<BTreeMap<_, _>>();

        let mut lc_polynomials = Vec::new();
        let mut lc_randomness = Vec::new();
        let mut lc_commitments = Vec::new();
        let mut lc_info = Vec::new();

        for lc in lc_s {
            let lc_label = lc.label().clone();
            let mut poly = Polynomial::zero();
            let mut degree_bound = None;
            let mut hiding_bound = None;

            let mut combined_comm = <G::Projective as ProjectiveCurve>::zero();
            let mut combined_shifted_comm: Option<G::Projective> = None;

            let mut combined_rand = G::ScalarField::zero();
            let mut combined_shifted_rand: Option<G::ScalarField> = None;

            let num_polys = lc.len();
            for (coeff, label) in lc.iter().filter(|(_, l)| !l.is_one()) {
                let label: &String = label.try_into().expect("cannot be one!");
                let &(cur_poly, cur_rand, cur_comm) =
                    label_poly_map.get(label).ok_or(Error::MissingPolynomial {
                        label: label.to_string(),
                    })?;

                if num_polys == 1 && cur_poly.degree_bound().is_some() {
                    assert!(
                        coeff.is_one(),
                        "Coefficient must be one for degree-bounded equations"
                    );
                    degree_bound = cur_poly.degree_bound();
                } else if cur_poly.degree_bound().is_some() {
                    eprintln!("Degree bound when number of equations is non-zero");
                    return Err(Self::Error::EquationHasDegreeBounds(lc_label));
                }

                // Some(_) > None, always.
                hiding_bound = std::cmp::max(hiding_bound, cur_poly.hiding_bound());
                poly += (*coeff, cur_poly.polynomial());

                combined_rand += &(cur_rand.rand * coeff);
                combined_shifted_rand = Self::combine_shifted_rand(
                    combined_shifted_rand,
                    cur_rand.shifted_rand,
                    *coeff,
                );

                let commitment = cur_comm.commitment();
                combined_comm += &commitment.comm.mul(*coeff);
                combined_shifted_comm = Self::combine_shifted_comm(
                    combined_shifted_comm,
                    commitment.shifted_comm,
                    *coeff,
                );
            }

            let lc_poly =
                LabeledPolynomial::new(lc_label.clone(), poly, degree_bound, hiding_bound);
            lc_polynomials.push(lc_poly);
            lc_randomness.push(Randomness {
                rand: combined_rand,
                shifted_rand: combined_shifted_rand,
            });

            lc_commitments.push(combined_comm);
            if let Some(combined_shifted_comm) = combined_shifted_comm {
                lc_commitments.push(combined_shifted_comm);
            }

            lc_info.push((lc_label, degree_bound));
        }

        let lc_commitments = Self::construct_labeled_commitments(&lc_info, &lc_commitments);

        let proof = Self::batch_open_individual_opening_challenges(
            ck,
            lc_polynomials.iter(),
            lc_commitments.iter(),
            &query_set,
            opening_challenges,
            lc_randomness.iter(),
            rng,
        )?;
        Ok(BatchLCProof { proof, evals: None })
    }

    /// Checks that `values` are the true evaluations at `query_set` of the polynomials
    /// committed in `labeled_commitments`.
    fn check_combinations_individual_opening_challenges<'a, R: RngCore>(
        vk: &Self::VerifierKey,
        lc_s: impl IntoIterator<Item = &'a LinearCombination<G::ScalarField>>,
        commitments: impl IntoIterator<Item = &'a LabeledCommitment<Self::Commitment>>,
        query_set: &QuerySet<G::ScalarField>,
        evaluations: &Evaluations<G::ScalarField>,
        proof: &BatchLCProof<G::ScalarField, Self>,
        opening_challenges: &dyn Fn(u64) -> G::ScalarField,
        rng: &mut R,
    ) -> Result<bool, Self::Error>
    where
        Self::Commitment: 'a,
    {
        let BatchLCProof { proof, .. } = proof;
        let label_comm_map = commitments
            .into_iter()
            .map(|c| (c.label(), c))
            .collect::<BTreeMap<_, _>>();

        let mut lc_commitments = Vec::new();
        let mut lc_info = Vec::new();
        let mut evaluations = evaluations.clone();
        for lc in lc_s {
            let lc_label = lc.label().clone();
            let num_polys = lc.len();

            let mut degree_bound = None;
            let mut combined_comm = <G::Projective as ProjectiveCurve>::zero();
            let mut combined_shifted_comm: Option<G::Projective> = None;

            for (coeff, label) in lc.iter() {
                if label.is_one() {
                    for (&(ref label, _), ref mut eval) in evaluations.iter_mut() {
                        if label == &lc_label {
                            **eval -= coeff;
                        }
                    }
                } else {
                    let label: &String = label.try_into().unwrap();
                    let &cur_comm = label_comm_map.get(label).ok_or(Error::MissingPolynomial {
                        label: label.to_string(),
                    })?;

                    if num_polys == 1 && cur_comm.degree_bound().is_some() {
                        assert!(
                            coeff.is_one(),
                            "Coefficient must be one for degree-bounded equations"
                        );
                        degree_bound = cur_comm.degree_bound();
                    } else if cur_comm.degree_bound().is_some() {
                        return Err(Self::Error::EquationHasDegreeBounds(lc_label));
                    }

                    let commitment = cur_comm.commitment();
                    combined_comm += &commitment.comm.mul(*coeff);
                    combined_shifted_comm = Self::combine_shifted_comm(
                        combined_shifted_comm,
                        commitment.shifted_comm,
                        *coeff,
                    );
                }
            }

            lc_commitments.push(combined_comm);

            if let Some(combined_shifted_comm) = combined_shifted_comm {
                lc_commitments.push(combined_shifted_comm);
            }

            lc_info.push((lc_label, degree_bound));
        }

        let lc_commitments = Self::construct_labeled_commitments(&lc_info, &lc_commitments);

        Self::batch_check_individual_opening_challenges(
            vk,
            &lc_commitments,
            &query_set,
            &evaluations,
            proof,
            opening_challenges,
            rng,
        )
    }
}

#[cfg(test)]
mod tests {
    #![allow(non_camel_case_types)]

    use super::InnerProductArgPC;

    use algebra::curves::tweedle::dee::{
        Affine, Projective,
    };
    use blake2::Blake2s;

    type PC<E, D> = InnerProductArgPC<E, D>;
    type PC_DEE = PC<Affine, Blake2s>;

    #[test]
    fn constant_poly_test() {
        use crate::tests::*;
        constant_poly_test::<_, PC_DEE>().expect("test failed for tweedle_dee-blake2s");
    }

    #[test]
    fn single_poly_test() {
        use crate::tests::*;
        single_poly_test::<_, PC_DEE>().expect("test failed for tweedle_dee-blake2s");
    }

    #[test]
    fn quadratic_poly_degree_bound_multiple_queries_test() {
        use crate::tests::*;
        quadratic_poly_degree_bound_multiple_queries_test::<_, PC_DEE>()
            .expect("test failed for tweedle_dee-blake2s");
    }

    #[test]
    fn linear_poly_degree_bound_test() {
        use crate::tests::*;
        linear_poly_degree_bound_test::<_, PC_DEE>()
            .expect("test failed for tweedle_dee-blake2s");
    }

    #[test]
    fn single_poly_degree_bound_test() {
        use crate::tests::*;
        single_poly_degree_bound_test::<_, PC_DEE>()
            .expect("test failed for tweedle_dee-blake2s");
    }

    #[test]
    fn single_poly_degree_bound_multiple_queries_test() {
        use crate::tests::*;
        single_poly_degree_bound_multiple_queries_test::<_, PC_DEE>()
            .expect("test failed for tweedle_dee-blake2s");
    }

    #[test]
    fn two_polys_degree_bound_single_query_test() {
        use crate::tests::*;
        two_polys_degree_bound_single_query_test::<_, PC_DEE>()
            .expect("test failed for tweedle_dee-blake2s");
    }

    #[test]
    fn full_end_to_end_test() {
        use crate::tests::*;
        full_end_to_end_test::<_, PC_DEE>().expect("test failed for tweedle_dee-blake2s");
        println!("Finished tweedle_dee-blake2s");
    }

    #[test]
    fn batch_check_batch_proof_test() {
        use crate::tests::*;
        batch_check_batch_proof_test::<_, PC_DEE>().expect("test failed for tweedle_dee-blake2s");
        println!("Finished tweedle_dee-blake2s");
    }

    #[test]
    fn single_equation_test() {
        use crate::tests::*;
        single_equation_test::<_, PC_DEE>().expect("test failed for tweedle_dee-blake2s");
        println!("Finished tweedle_dee-blake2s");
    }

    #[test]
    fn two_equation_test() {
        use crate::tests::*;
        two_equation_test::<_, PC_DEE>().expect("test failed for tweedle_dee-blake2s");
        println!("Finished tweedle_dee-blake2s");
    }

    #[test]
    fn two_equation_degree_bound_test() {
        use crate::tests::*;
        two_equation_degree_bound_test::<_, PC_DEE>()
            .expect("test failed for tweedle_dee-blake2s");
        println!("Finished tweedle_dee-blake2s");
    }

    #[test]
    fn full_end_to_end_equation_test() {
        use crate::tests::*;
        full_end_to_end_equation_test::<_, PC_DEE>()
            .expect("test failed for tweedle_dee-blake2s");
        println!("Finished tweedle_dee-blake2s");
    }

    #[test]
    #[should_panic]
    fn bad_degree_bound_test() {
        use crate::tests::*;
        bad_degree_bound_test::<_, PC_DEE>().expect("test failed for tweedle_dee-blake2s");
        println!("Finished tweedle_dee-blake2s");
    }

    #[test]
    fn polycommit_round_reduce_test() {
        use algebra::fields::tweedle::fr::Fr;
        use algebra::{UniformRand, AffineCurve, ProjectiveCurve, Field};
        use rayon::prelude::*;

        let mut rng = &mut rand::thread_rng();

        let round_challenge = Fr::rand(&mut rng);
        let round_challenge_inv = round_challenge.inverse().unwrap();

        let samples = 1 << 10;

        let mut coeffs_l = (0..samples)
            .map(|_| Fr::rand(&mut rng))
            .collect::<Vec<_>>();

        let coeffs_r = (0..samples)
            .map(|_| Fr::rand(&mut rng))
            .collect::<Vec<_>>();

        let mut z_l = (0..samples)
            .map(|_| Fr::rand(&mut rng))
            .collect::<Vec<_>>();

        let z_r= (0..samples)
            .map(|_| Fr::rand(&mut rng))
            .collect::<Vec<_>>();

        let mut key_proj_l= (0..samples)
            .map(|_| Projective::rand(&mut rng))
            .collect::<Vec<_>>();

        let key_r= (0..samples)
            .map(|_| Projective::rand(&mut rng).into_affine())
            .collect::<Vec<_>>();

        let mut gpu_coeffs_l = coeffs_l.clone();
        let gpu_coeffs_r = coeffs_r.clone();
        let mut gpu_z_l = z_l.clone();
        let gpu_z_r = z_r.clone();
        let mut gpu_key_proj_l = key_proj_l.clone();
        let gpu_key_r = key_r.clone();

        coeffs_l.par_iter_mut()
            .zip(coeffs_r)
            .for_each(|(c_l, c_r)| *c_l += &(round_challenge_inv * &c_r));

        z_l.par_iter_mut()
            .zip(z_r)
            .for_each(|(z_l, z_r)| *z_l += &(round_challenge * &z_r));

        key_proj_l.par_iter_mut()
            .zip(key_r)
            .for_each(|(k_l, k_r)| *k_l += &k_r.mul(round_challenge));

        PC_DEE::polycommit_round_reduce(
            round_challenge,
            round_challenge_inv,
            &mut gpu_coeffs_l,
            &gpu_coeffs_r,
            &mut gpu_z_l,
            &gpu_z_r,
            &mut gpu_key_proj_l,
            &gpu_key_r
        );

        assert_eq!(coeffs_l, gpu_coeffs_l);
        assert_eq!(z_l, gpu_z_l);
        assert_eq!(key_proj_l, gpu_key_proj_l);
    }
}<|MERGE_RESOLUTION|>--- conflicted
+++ resolved
@@ -176,29 +176,29 @@
 
         if !ProjectiveCurve::is_zero(&(round_commitment_proj - &check_commitment_elem)) {
             end_timer!(check_time);
-            //return None;
-            return Some(check_poly)
+            return None;
+            //return Some(check_poly)
         }
 
         end_timer!(check_time);
         Some(check_poly)
     }
 
-    /// Perform the succinct check of proof, returning the succinct check polynomial
+    /// Perform the succinct check of proof, returning the succinct check polynomial (the xi_s)
     /// and the GFinal.
     fn succinct_batch_check_individual_opening_challenges<'a, R: RngCore>(
         vk: &VerifierKey<G>,
-        commitments: impl IntoIterator<Item = &'a LabeledCommitment<Commitment<G>>>,
+        commitments: impl Clone + IntoIterator<Item = &'a LabeledCommitment<Commitment<G>>>,
         query_set: &QuerySet<G::ScalarField>,
         values: &Evaluations<G::ScalarField>,
-        proof: &Vec<Proof<G>>,
+        batch_proof: &BatchProof<G>,
         opening_challenges: &dyn Fn(u64) -> G::ScalarField,
-        rng: &mut R,
-    ) -> Result<(Polynomial<G::ScalarField>, G), Error>
+        _rng: &mut R,
+    ) -> Result<(SuccinctCheckPolynomial<G::ScalarField>, G), Error>
     {
-        let commitments: BTreeMap<_, _> = commitments.into_iter().map(|c| (c.label(), c)).collect();
+        let batch_check_time = start_timer!(|| "Multi poly multi point batch check: succinct part");
+
         let mut query_to_labels_map = BTreeMap::new();
-
         for (label, (point_label, point)) in query_set.iter() {
             let labels = query_to_labels_map
                 .entry(point_label)
@@ -206,55 +206,96 @@
             labels.1.insert(label);
         }
 
-        //assert_eq!(proof.len(), query_to_labels_map.len());
-
-        let mut randomizer = G::ScalarField::one();
-
-        let mut combined_check_poly = Polynomial::zero();
-        let mut combined_final_key = <G::Projective as ProjectiveCurve>::zero();
-
-        for ((_point_label, (point, labels)), p) in query_to_labels_map.into_iter().zip(proof) {
-            let lc_time =
-                start_timer!(|| format!("Randomly combining {} commitments", labels.len()));
-            let mut comms: Vec<&'_ LabeledCommitment<_>> = Vec::new();
-            let mut vals = Vec::new();
+        // v_i values
+        let mut v_values = batch_proof.batch_values.clone();
+
+        // y_i vallues
+        let mut y_values = vec![];
+
+        // x_i values
+        let mut points = vec![];
+
+        for (_point_label, (point, labels)) in query_to_labels_map.into_iter() {
             for label in labels.into_iter() {
-                let commitment = commitments.get(label).ok_or(Error::MissingPolynomial {
-                    label: label.to_string(),
-                })?;
-
-                let v_i = values
+                let y_i = values
                     .get(&(label.clone(), *point))
                     .ok_or(Error::MissingEvaluation {
                         label: label.to_string(),
                     })?;
-
-                comms.push(commitment);
-                vals.push(*v_i);
+                y_values.push(*y_i);
             }
-
-            let check_poly = Self::succinct_check(
-                vk,
-                comms.into_iter(),
-                *point,
-                vals.into_iter(),
-                p,
-                opening_challenges,
-            );
-
-            if check_poly.is_none() {
-                return Err(Error::FailedSuccinctCheck)
-            }
-
-            let check_poly =
-                Polynomial::from_coefficients_vec(check_poly.unwrap().compute_coeffs());
-            combined_check_poly += (randomizer, &check_poly);
-            combined_final_key += &p.final_comm_key.into_projective().mul(&randomizer);
-
-            randomizer = u128::rand(rng).into();
-            end_timer!(lc_time);
-        }
-        Ok((combined_check_poly, combined_final_key.into_affine()))
+            points.push(point);
+        }
+
+        // Commitment of the h(X) polynomial
+        let batch_commitment = batch_proof.batch_commitment;
+
+        // Fresh random challenge x
+        let point = Self::compute_random_oracle_challenge(
+            &to_bytes![
+                batch_commitment,
+                points
+            ]
+                .unwrap(),
+        );
+
+        let mut opening_challenge_counter = 0;
+
+        // lambda
+        let mut cur_challenge = opening_challenges(opening_challenge_counter);
+        opening_challenge_counter += 1;
+
+        let mut computed_batch_v = G::ScalarField::zero();
+
+        for ((v_i, y_i), x_i) in v_values.clone().into_iter().zip(y_values.clone()).zip(points.clone()) {
+
+            computed_batch_v = computed_batch_v + &(cur_challenge * &((v_i - &y_i) / &(point - x_i)));
+
+            cur_challenge = opening_challenges(opening_challenge_counter);
+            opening_challenge_counter += 1;
+        }
+
+        v_values.push(computed_batch_v);
+
+        let mut commitments = commitments.clone().into_iter().collect::<Vec<&'a LabeledCommitment<Commitment<G>>>>();
+        let labeled_batch_commitment = LabeledCommitment::new(
+            format!("Batch"),
+            Commitment { comm: batch_commitment, shifted_comm: None },
+            None
+        );
+        commitments.push(&labeled_batch_commitment);
+
+        end_timer!(batch_check_time);
+
+        let proof = &batch_proof.proof;
+
+        let check_time = start_timer!(|| "Checking evaluations");
+        let d = vk.supported_degree();
+
+        // `log_d` is ceil(log2 (d + 1)), which is the number of steps to compute all of the challenges
+        let log_d = algebra::log2(d + 1) as usize;
+
+        if proof.l_vec.len() != proof.r_vec.len() || proof.l_vec.len() != log_d {
+            return Err(Error::IncorrectInputLength(
+                format!(
+                    "Expected proof vectors to be {:}. Instead, l_vec size is {:} and r_vec size is {:}",
+                    log_d,
+                    proof.l_vec.len(),
+                    proof.r_vec.len()
+                )
+            ));
+        }
+
+        let check_poly = Self::succinct_check(vk, commitments, point, v_values, proof, opening_challenges);
+
+        if check_poly.is_none() {
+            end_timer!(check_time);
+            return Err(Error::FailedSuccinctCheck);
+        }
+
+        end_timer!(check_time);
+
+        Ok((check_poly.unwrap(), proof.final_comm_key))
     }
 
     fn check_degrees_and_bounds(
@@ -863,7 +904,7 @@
             &(labeled_polynomial.polynomial() - &Polynomial::from_coefficients_vec(vec![evaluated_y])) 
             / 
             &Polynomial::from_coefficients_vec(vec![
-                (G::ScalarField::zero() - &point), 
+                (G::ScalarField::zero() - point),
                 G::ScalarField::one()
             ]);
             
@@ -1003,43 +1044,36 @@
     where
         Self::Commitment: 'a,
     {
-<<<<<<< HEAD
-        // DLOG succinct verifier
-        let (combined_check_poly, combined_final_key) = Self::succinct_batch_check_individual_opening_challenges(
+        // DLOG "succinct" part
+        let (check_poly, proof_final_key) = Self::succinct_batch_check_individual_opening_challenges(
             vk,
             commitments,
             query_set,
-            values,
-            proof,
+            evaluations,
+            batch_proof,
             opening_challenges,
             rng
         )?;
 
         // DLOG hard part
-        let proof_time = start_timer!(|| "Checking batched proof");
+        let check_time = start_timer!("DLOG hard part");
+        let check_poly_coeffs = check_poly.compute_coeffs();
         let final_key = Self::cm_commit(
             vk.comm_key.as_slice(),
-            combined_check_poly.coeffs.as_slice(),
+            check_poly_coeffs.as_slice(),
             None,
             None,
         );
-        if !ProjectiveCurve::is_zero(&(final_key - &combined_final_key.into_projective())) {
+        if !ProjectiveCurve::is_zero(&(final_key - &proof_final_key.into_projective())) {
+            end_timer!(check_time);
             return Ok(false);
         }
 
-        end_timer!(proof_time);
-
+        end_timer!(check_time);
         Ok(true)
     }
 
-    /// Batch check batch proofs.
-    /// NOTE: Currently, this is equivalent (a little bit more optimized) to
-    /// batch_check_individual_opening_challenges(), but just because a Self::BatchProof
-    /// is simply a Vec<Self::Proof>; in this regard, the function above can be seen as
-    /// a batch verification of multiple Self::Proof(s).
-    /// In the future we will implement Boneh, Gabizon, et. al multi poly multi point
-    /// opening proof, and the two functions will differ: this is is
-    /// a batch verification of multiple Self::BatchProof(s)
+    /// Batch verification of multiple Self::BatchProof(s)
     fn batch_check_batch_proofs<'a, R: RngCore>(
         vk: &Self::VerifierKey,
         commitments: impl IntoIterator<Item = &'a [LabeledCommitment<Self::Commitment>]>,
@@ -1053,10 +1087,11 @@
             Self::Commitment: 'a,
             Self::BatchProof: 'a,
     {
-        let mut check_polys = Vec::new();
+        let mut xi_s_vec = Vec::new();
         let mut final_comm_keys = Vec::new();
 
         let succinct_time = start_timer!(|| format!("Succinct verification of proofs"));
+        //TODO: Parallelize
         for ((((commitments, query_set), values), proof), opening_challenge) in commitments.into_iter()
             .zip(query_sets.into_iter())
             .zip(values.into_iter())
@@ -1064,7 +1099,7 @@
             .zip(opening_challenges.into_iter())
         {
             let opening_challenge_f = |pow| opening_challenge.pow(&[pow]);
-            let (check_poly, final_comm_key) = Self::succinct_batch_check_individual_opening_challenges(
+            let (xi_s, final_comm_key) = Self::succinct_batch_check_individual_opening_challenges(
                 vk,
                 commitments,
                 query_set,
@@ -1074,141 +1109,56 @@
                 rng
             )?;
 
-            check_polys.push(check_poly);
+            xi_s_vec.push(xi_s);
             final_comm_keys.push(final_comm_key);
         }
 
-        assert_eq!(check_polys.len(), final_comm_keys.len());
+        assert_eq!(xi_s_vec.len(), final_comm_keys.len());
         end_timer!(succinct_time);
 
         let batching_time = start_timer!(|| "Combine check polynomials and final comm keys");
 
         // Sample batching challenge
-        let mut batching_chal = G::ScalarField::rand(rng);
+        let random_scalar = G::ScalarField::rand(rng);
+        let mut batching_chal = G::ScalarField::one();
 
         // Collect the powers of the batching challenge in a vector
-        let mut batching_chal_pows = vec![G::ScalarField::one(); check_polys.len()];
-        for i in 1..batching_chal_pows.len() {
+        let mut batching_chal_pows = vec![G::ScalarField::zero(); xi_s_vec.len()];
+        for i in 0..batching_chal_pows.len() {
             batching_chal_pows[i] = batching_chal;
-            batching_chal *= batching_chal;
-        }
-
-        // Compute the combined final key: MSM(final_comm_keys, batching_chal_pows)
-        let combined_final_key = Self::cm_commit(
-            final_comm_keys.as_slice(),
-            batching_chal_pows.as_slice(),
-            None,
-            None
-        );
+            batching_chal *= &random_scalar;
+        }
 
         // Compute the combined_check_poly
-        let combined_check_poly = batching_chal_pows
+        let combined_check_poly = batching_chal_pows.clone()
             .into_par_iter()
-            .zip(check_polys)
-            .map(|(chal, poly)| {
+            .zip(xi_s_vec)
+            .map(|(chal, xi_s)| {
                 let mut temp = Polynomial::zero();
-                temp += (chal, &poly);
+                let check_poly = Polynomial::from_coefficients_vec(xi_s.compute_coeffs());
+                temp += (-chal, &check_poly);
                 temp
             }).reduce(|| Polynomial::zero(), |acc, scaled_poly| &acc + &scaled_poly);
         end_timer!(batching_time);
 
-        // DLOG hard part
-        let hard_time = start_timer!(|| "Verify hard part using batched check poly and batched final comm key");
-        let final_key = Self::cm_commit(
-            vk.comm_key.as_slice(),
-            combined_check_poly.coeffs.as_slice(),
+        // DLOG hard part.
+        // The equation to check would be:
+        // lambda_1 * gfin_1 + ... + lambda_n * gfin_n - combined_h_1 * g_vk_1 - ... - combined_h_m * g_vk_m = 0
+        // Where combined_h_i = lambda_1 * h_1_i + ... + lambda_n * h_n_i
+        // We do final verification and the batching of the GFin in a single MSM
+        let hard_time = start_timer!(|| "Batch verify hard parts");
+        let final_val = Self::cm_commit(
+            &[final_comm_keys.as_slice(), vk.comm_key.as_slice()].concat(),
+            &[batching_chal_pows.as_slice(), combined_check_poly.coeffs.as_slice()].concat(),
             None,
             None,
         );
-        if !ProjectiveCurve::is_zero(&(final_key - &combined_final_key)) {
+        if !ProjectiveCurve::is_zero(&final_val) {
             end_timer!(hard_time);
             return Ok(false);
         }
         end_timer!(hard_time);
-=======
-        let batch_check_time = start_timer!(|| "Multi poly multi point check batching");
-
-        let mut query_to_labels_map = BTreeMap::new();
-        for (label, (point_label, point)) in query_set.iter() {
-            let labels = query_to_labels_map
-                .entry(point_label)
-                .or_insert((point, BTreeSet::new()));
-            labels.1.insert(label);
-        }
-
-        // v_i values
-        let mut v_values = batch_proof.batch_values.clone();
-
-        // y_i vallues
-        let mut y_values = vec![];
-
-        // x_i values
-        let mut points = vec![];
-
-        for (_point_label, (point, labels)) in query_to_labels_map.into_iter() {
-            for label in labels.into_iter() {
-                let y_i = evaluations
-                    .get(&(label.clone(), *point))
-                    .ok_or(Error::MissingEvaluation {
-                        label: label.to_string(),
-                    })?;
-                y_values.push(*y_i);
-            }
-            points.push(point);
-        }
-
-        // Commitment of the h(X) polynomial
-        let batch_commitment = batch_proof.batch_commitment;
-
-        // Fresh random challenge x
-        let point = Self::compute_random_oracle_challenge(
-            &to_bytes![
-                batch_commitment,
-                points                
-            ]
-            .unwrap(),
-        );
-
-        let mut opening_challenge_counter = 0;
-
-        // lambda
-        let mut cur_challenge = opening_challenges(opening_challenge_counter);
-        opening_challenge_counter += 1;
-
-        let mut computed_batch_v = G::ScalarField::zero();
-
-        for ((v_i, y_i), x_i) in v_values.clone().into_iter().zip(y_values.clone()).zip(points.clone()) {
-
-            computed_batch_v = computed_batch_v + &(cur_challenge * &((v_i - &y_i) / &(point - &x_i))); 
-
-            cur_challenge = opening_challenges(opening_challenge_counter);
-            opening_challenge_counter += 1;
-        }
-
-        v_values.push(computed_batch_v);
-
-        let mut commitments = commitments.clone().into_iter().collect::<Vec<&'a LabeledCommitment<Self::Commitment>>>();
-        let labeled_batch_commitment = LabeledCommitment::new(
-            format!("Batch"),
-            Commitment { comm: batch_commitment, shifted_comm: None },
-            None
-        );
-        commitments.push(&labeled_batch_commitment);
-
-        end_timer!(batch_check_time);
->>>>>>> 83bf2117
-
-        let proof = &batch_proof.proof;
-
-        Self::check_individual_opening_challenges(
-            vk,
-            commitments,
-            point,
-            v_values,
-            proof,
-            opening_challenges,
-            Some(rng)
-        )
+        Ok(true)
     }
 
     fn open_combinations_individual_opening_challenges<'a>(
