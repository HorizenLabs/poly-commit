use crate::{BTreeMap, String, ToString, Vec};
use crate::{Error, Evaluations, QuerySet};
use crate::{LabeledCommitment, LabeledPolynomial, LabeledRandomness};
use crate::{PCRandomness, PCUniversalParams, Polynomial, PolynomialCommitment};
use algebra::msm::VariableBaseMSM;
use algebra::{ToBytes, to_bytes, Field, PrimeField, UniformRand, Group, AffineCurve, ProjectiveCurve};
use std::{format, vec};
use std::marker::PhantomData;
use rand_core::RngCore;

mod data_structures;
pub use data_structures::*;

use rayon::prelude::*;

use digest::Digest;
use crate::rng::{FiatShamirRng, FiatShamirChaChaRng};

/// The dlog commitment scheme from Bootle et al. based on the hardness of the discrete 
/// logarithm problem in prime-order groups.
/// This implementation is according to the variant given in [[BCMS20]][pcdas], extended 
/// to support polynomials of arbitrary degree via segmentation.
///
/// Degree bound enforcement requires that (at least one of) the points at
/// which a committed polynomial is evaluated are from a distribution that is
/// random conditioned on the polynomial. This is because degree bound
/// enforcement relies on checking a polynomial identity at this point.
/// More formally, the points must be sampled from an admissible query sampler,
/// as detailed in [[CHMMVW20]][marlin].
///
/// [pcdas]: https://eprint.iacr.org/2020/499
/// [marlin]: https://eprint.iacr.org/2019/1047
#[derive(Derivative)]
#[derivative(Clone(bound = ""))]
pub struct InnerProductArgPC<G: AffineCurve, D: Digest> {
    _projective: PhantomData<G>,
    _digest: PhantomData<D>,
}

impl<G: AffineCurve, D: Digest> InnerProductArgPC<G, D> {
    /// `PROTOCOL_NAME` is used as a seed for the setup function.
    const PROTOCOL_NAME: &'static [u8] = b"PC-DL-2020";

    /// The low-level single segment single poly commit function.
    /// Create a dlog commitment to `scalars` using the commitment key `comm_key`.
    /// Optionally, randomize the commitment using `hiding_generator` and `randomizer`.
    pub fn cm_commit(
        comm_key: &[G],
        scalars: &[G::ScalarField],
        hiding_generator: Option<G>,
        randomizer: Option<G::ScalarField>,
    ) -> G::Projective {
        let scalars_bigint = scalars.par_iter()
            .map(|s| s.into_repr())
            .collect::<Vec<_>>();
        let mut comm = VariableBaseMSM::multi_scalar_mul(&comm_key, &scalars_bigint);
        if randomizer.is_some() {
            assert!(hiding_generator.is_some());
            comm += &hiding_generator.unwrap().mul(randomizer.unwrap());
        }
        comm
    }

    #[inline]
    fn inner_product(l: &[G::ScalarField], r: &[G::ScalarField]) -> G::ScalarField {
        l.par_iter().zip(r).map(|(li, ri)| *li * ri).sum()
    }

    /// Computes an opening proof of multiple check polynomials with a corresponding
    /// commitment GFin opened at point.
    /// No segmentation here: Bullet Polys are at most as big as the committer key.
    pub fn open_check_polys<'a>(
        ck: &CommitterKey<G>,
        xi_s: impl IntoIterator<Item = &'a SuccinctCheckPolynomial<G::ScalarField>>,
        g_fins: impl IntoIterator<Item = &'a Commitment<G>>,
        point: G::ScalarField,
        fs_rng: &mut FiatShamirChaChaRng<D>,
    ) -> Result<Proof<G>, Error>
    {
        let mut key_len = ck.comm_key.len();
        assert_eq!(ck.comm_key.len().next_power_of_two(), key_len);

        let batch_time = start_timer!(|| "Compute and batch Bullet Polys and GFin commitments");
        let xi_s_vec = xi_s.into_iter().collect::<Vec<_>>();
        let g_fins = g_fins.into_iter().collect::<Vec<_>>();

        // Compute the evaluations of the Bullet polynomials at point starting from the xi_s
        let values = xi_s_vec.par_iter().map(|xi_s| {
            xi_s.evaluate(point)
        }).collect::<Vec<_>>();

        // Absorb evaluations
        fs_rng.absorb(&values.iter().flat_map(|val| to_bytes!(val).unwrap()).collect::<Vec<_>>());

        // Sample new batching challenge
        let random_scalar: G::ScalarField = fs_rng.squeeze_128_bits_challenge();

        // Collect the powers of the batching challenge in a vector
        let mut batching_chal = G::ScalarField::one();
        let mut batching_chals = vec![G::ScalarField::zero(); xi_s_vec.len()];
        for i in 0..batching_chals.len() {
            batching_chals[i] = batching_chal;
            batching_chal *= &random_scalar;
        }

        // Compute combined check_poly and combined g_fin
        let (mut combined_check_poly, combined_g_fin, combined_v) = batching_chals
            .into_par_iter()
            .zip(xi_s_vec)
            .zip(values)
            .zip(g_fins)
            .map(|(((chal, xi_s), value), g_fin)| {
                (
                    Polynomial::from_coefficients_vec(xi_s.compute_scaled_coeffs(chal)),
                    g_fin.comm[0].mul(chal),
                    chal * value
                )
            }).reduce(
                || (Polynomial::zero(), <G::Projective as ProjectiveCurve>::zero(), G::ScalarField::zero()),
                |acc, poly_comm_val| (&acc.0 + &poly_comm_val.0, acc.1 + &poly_comm_val.1, acc.2 + &poly_comm_val.2)
            );

        // It's not necessary to use the full length of the ck if all the Bullet Polys are smaller:
        // trim the ck if that's the case
        key_len = combined_check_poly.coeffs.len();
        assert_eq!(key_len.next_power_of_two(), key_len);
        let mut comm_key = &ck.comm_key[..key_len];

        end_timer!(batch_time);

        let proof_time =
            start_timer!(|| format!("Generating proof for degree {} combined polynomial", key_len));

        let combined_g_fin = combined_g_fin.into_affine();

        // ith challenge
        fs_rng.absorb(&to_bytes![combined_g_fin, point, combined_v].unwrap());
        let mut round_challenge: G::ScalarField = fs_rng.squeeze_128_bits_challenge();

        let h_prime = ck.h.mul(round_challenge).into_affine();

        let mut coeffs = combined_check_poly.coeffs.as_mut_slice();

        // Powers of z
        let mut z: Vec<G::ScalarField> = Vec::with_capacity(key_len);
        let mut cur_z: G::ScalarField = G::ScalarField::one();
        for _ in 0..key_len {
            z.push(cur_z);
            cur_z *= &point;
        }
        let mut z = z.as_mut_slice();

        // This will be used for transforming the key in each step
        let mut key_proj: Vec<G::Projective> = comm_key.iter().map(|x| (*x).into_projective()).collect();
        let mut key_proj = key_proj.as_mut_slice();

        let mut temp;

        let log_key_len = algebra::log2(key_len) as usize;
        let mut l_vec = Vec::with_capacity(log_key_len);
        let mut r_vec = Vec::with_capacity(log_key_len);

        let mut n = key_len;
        while n > 1 {
            let (coeffs_l, coeffs_r) = coeffs.split_at_mut(n / 2);
            let (z_l, z_r) = z.split_at_mut(n / 2);
            let (key_l, key_r) = comm_key.split_at(n / 2);
            let (key_proj_l, _) = key_proj.split_at_mut(n / 2);

            let l = Self::cm_commit(key_l, coeffs_r, None, None)
                + &h_prime.mul(Self::inner_product(coeffs_r, z_l));

            let r = Self::cm_commit(key_r, coeffs_l, None, None)
                + &h_prime.mul(Self::inner_product(coeffs_l, z_r));

            let lr = G::Projective::batch_normalization_into_affine(vec![l, r]);
            l_vec.push(lr[0]);
            r_vec.push(lr[1]);

            fs_rng.absorb(&to_bytes![lr[0], lr[1]].unwrap());
            round_challenge = fs_rng.squeeze_128_bits_challenge();

            let round_challenge_inv = round_challenge.inverse().unwrap();

            Self::polycommit_round_reduce(
                round_challenge,
                round_challenge_inv,
                coeffs_l,
                coeffs_r,
                z_l,
                z_r,
                key_proj_l,
                key_r,
            );

            coeffs = coeffs_l;
            z = z_l;

            key_proj = key_proj_l;
            temp = G::Projective::batch_normalization_into_affine(key_proj.to_vec());
            comm_key = &temp;

            n /= 2;
        }

        end_timer!(proof_time);

        Ok(Proof {
            l_vec,
            r_vec,
            final_comm_key: comm_key[0],
            c: coeffs[0],
            hiding_comm: None,
            rand: None,
        })
    }

    /// The succinct portion of verifying a multi-poly single-point opening proof.
    /// If successful, returns the (recomputed) reduction challenge.
    pub fn succinct_check<'a>(
        vk: &VerifierKey<G>,
        commitments: impl IntoIterator<Item = &'a LabeledCommitment<Commitment<G>>>,
        point: G::ScalarField,
        values: impl IntoIterator<Item = G::ScalarField>,
        proof: &Proof<G>,
        // This implementation assumes that the commitments, point and evaluations are 
        // already bound to the internal state of the Fiat Shamir rng
        fs_rng: &mut FiatShamirChaChaRng<D>,
    ) -> Result<Option<SuccinctCheckPolynomial<G::ScalarField>>, Error> {
        let check_time = start_timer!(|| "Succinct checking");

        // We do not assume that the vk length is equal to the segment size.
        // Instead, we read the segment size from the proof L and Rs vectors (i.e. the number
        // of steps of the dlog reduction). Doing so allows us to easily verify 
        // the dlog opening proofs produced by different size-restricted by means
        // of a single vk.
        let log_key_len = proof.l_vec.len();
        let key_len = 1 << log_key_len;

        if proof.l_vec.len() != proof.r_vec.len() || proof.l_vec.len() > log_key_len {
            return Err(Error::IncorrectInputLength(
                format!(
                    "Expected proof vectors to be at most {:}. Instead, l_vec size is {:} and r_vec size is {:}",
                    log_key_len,
                    proof.l_vec.len(),
                    proof.r_vec.len()
                )
            ));
        }

        let mut combined_commitment_proj = <G::Projective as ProjectiveCurve>::zero();
        let mut combined_v = G::ScalarField::zero();

        let lambda: G::ScalarField = fs_rng.squeeze_128_bits_challenge();
        let mut cur_challenge = G::ScalarField::one();

        let labeled_commitments = commitments.into_iter();
        let values = values.into_iter();

        for (labeled_commitment, value) in labeled_commitments.zip(values) {
            let label = labeled_commitment.label();
            let commitment = labeled_commitment.commitment();
            combined_v += &(cur_challenge * &value);

            let segments_count = commitment.comm.len();

            let mut comm_lc = <G::Projective as ProjectiveCurve>::zero();
            for (i, comm_single) in commitment.comm.iter().enumerate() {
                let is = i * key_len;
                comm_lc += &comm_single.mul(point.pow(&[is as u64]));
            }
            combined_commitment_proj += &comm_lc.mul(&cur_challenge);

            cur_challenge = cur_challenge * &lambda;

            let degree_bound = labeled_commitment.degree_bound();

            // If the degree_bound is a multiple of the key_len then there is no need to prove the degree bound polynomial identity.
            let degree_bound_len = degree_bound.and_then(|degree_bound_len| {
                if (degree_bound_len + 1) % key_len != 0 { Some(degree_bound_len + 1) } else { None }
            });

            assert_eq!(
                degree_bound_len.is_some(),
                commitment.shifted_comm.is_some()
            );

            if let Some(degree_bound_len) = degree_bound_len {

                if Self::check_segments_and_bounds(
                    degree_bound.unwrap(),
                    segments_count,
                    key_len,
                    label.clone(),
                ).is_err() {
                    return Ok(None);
                }

                let shifted_degree_bound = degree_bound_len % key_len - 1;
                let shift = -point.pow(&[(key_len - shifted_degree_bound - 1) as u64]);
                combined_commitment_proj += &commitment.shifted_comm.unwrap().mul(cur_challenge);
                combined_commitment_proj += &commitment.comm[segments_count - 1].mul(cur_challenge * &shift);

                cur_challenge = cur_challenge * &lambda;
            }
        }


        assert_eq!(proof.hiding_comm.is_some(), proof.rand.is_some());
        if proof.hiding_comm.is_some() {
            let hiding_comm = proof.hiding_comm.unwrap();
            let rand = proof.rand.unwrap();

            fs_rng.absorb(&to_bytes![hiding_comm].unwrap());
            let hiding_challenge: G::ScalarField = fs_rng.squeeze_128_bits_challenge();
            fs_rng.absorb(&(to_bytes![rand].unwrap()));

            combined_commitment_proj += &(hiding_comm.mul(hiding_challenge) - &vk.s.mul(rand));
        }

        // Challenge for each round
        let mut round_challenges = Vec::with_capacity(log_key_len);

        let mut round_challenge: G::ScalarField = fs_rng.squeeze_128_bits_challenge();

        let h_prime = vk.h.mul(round_challenge);

        let mut round_commitment_proj = combined_commitment_proj + &h_prime.mul(&combined_v);

        let l_iter = proof.l_vec.iter();
        let r_iter = proof.r_vec.iter();

        for (l, r) in l_iter.zip(r_iter) {

            fs_rng.absorb(&to_bytes![l, r].unwrap());
            round_challenge = fs_rng.squeeze_128_bits_challenge();

            round_challenges.push(round_challenge);
            round_commitment_proj +=
                &(l.mul(round_challenge.inverse().unwrap()) + &r.mul(round_challenge));
        }

        let check_poly = SuccinctCheckPolynomial::<G::ScalarField>(round_challenges);
        let v_prime = check_poly.evaluate(point) * &proof.c;
        let h_prime = h_prime.into_affine();

        let check_commitment_elem: G::Projective = Self::cm_commit(
            &[proof.final_comm_key.clone(), h_prime],
            &[proof.c.clone(), v_prime],
            None,
            None,
        );

        if !ProjectiveCurve::is_zero(&(round_commitment_proj - &check_commitment_elem)) {
            end_timer!(check_time);
            return Ok(None)
        }

        end_timer!(check_time);
        Ok(Some(check_poly))
    }

    /// Succinct check of a multi-point multi-poly opening proof from [[BDFG2020]](https://eprint.iacr.org/2020/081) 
    /// If successful, returns the (recomputed) succinct check polynomial (the xi_s) 
    /// and the GFinal.
    pub fn succinct_batch_check_individual_opening_challenges<'a>(
        vk: &VerifierKey<G>,
        commitments: impl IntoIterator<Item = &'a LabeledCommitment<Commitment<G>>>,
        query_set: &QuerySet<G::ScalarField>,
        values: &Evaluations<G::ScalarField>,
        batch_proof: &BatchProof<G>,
        // This implementation assumes that the commitments, query set and evaluations are already absorbed by the Fiat Shamir rng
        fs_rng: &mut FiatShamirChaChaRng<D>,
    ) -> Result<(SuccinctCheckPolynomial<G::ScalarField>, G), Error>
    {
        let commitments: Vec<&'a LabeledCommitment<Commitment<G>>> = commitments.into_iter().map(|comm| comm).collect();

        let batch_check_time = start_timer!(|| "Multi poly multi point batch check: succinct part");
        let evals_time = start_timer!(|| "Compute batched poly value");

        // v_i values
        let mut v_values = vec![];

        // y_i values
        let mut y_values = vec![];

        // x_i values
        let mut points = vec![];

        for (label, (_point_label, point)) in query_set.iter() {

            let y_i = values
                .get(&(label.clone(), *point))
                .ok_or(Error::MissingEvaluation {
                    label: label.to_string(),
                })?;
            let v_i = batch_proof.batch_values
                .get(&label.clone())
                .ok_or(Error::MissingEvaluation {
                    label: label.to_string(),
                })?;
            v_values.push(*v_i);
            y_values.push(*y_i);
            points.push(point);
        }

        // Commitment of the h(X) polynomial
        let batch_commitment = batch_proof.batch_commitment.clone();

        // lambda
        let lambda: G::ScalarField = fs_rng.squeeze_128_bits_challenge();
        let mut cur_challenge = G::ScalarField::one();

        // Fresh random challenge x
        fs_rng.absorb(&to_bytes![batch_commitment].unwrap());
        let point: G::ScalarField = fs_rng.squeeze_128_bits_challenge();

        let mut computed_batch_v = G::ScalarField::zero();

        for ((&v_i, y_i), x_i) in v_values.iter().zip(y_values).zip(points) {

            computed_batch_v = computed_batch_v + &(cur_challenge * &((v_i - &y_i) / &(point - x_i)));

            cur_challenge = cur_challenge * &lambda;
        }

        let mut batch_values = vec![];
        for commitment in commitments.iter() {
            let value = batch_proof.batch_values
                .get(commitment.label())
                .ok_or(Error::MissingEvaluation {
                    label: commitment.label().to_string(),
                })?;
            batch_values.push(*value);
        }

        // Reconstructed v value added to the check
        batch_values.push(computed_batch_v);

        // The commitment to h(X) polynomial added to the check
        let mut commitments = commitments;
        let labeled_batch_commitment = LabeledCommitment::new(
            format!("Batch"),
            Commitment { comm: batch_commitment.clone(), shifted_comm: None },
            None
        );
        commitments.push(&labeled_batch_commitment);

        let proof = &batch_proof.proof;
        end_timer!(evals_time);

        let check_time = start_timer!(|| "Succinct check batched polynomial");

        fs_rng.absorb(&to_bytes![batch_proof.batch_values.values().collect::<Vec<&G::ScalarField>>()].unwrap());

        let check_poly = Self::succinct_check(vk, commitments, point, batch_values, proof, fs_rng)?;

        if check_poly.is_none() {
            end_timer!(check_time);
            end_timer!(batch_check_time);
            return Err(Error::FailedSuccinctCheck);
        }

        end_timer!(check_time);
        end_timer!(batch_check_time);

        Ok((check_poly.unwrap(), proof.final_comm_key))
    }

    /// Succinct verify (a batch of) multi-point mulit-poly opening proofs and, if valid, 
    /// return their SuccinctCheckPolynomials (the reduction challenges `xi`) and the
    /// final committer keys `GFinal`.
    pub fn succinct_batch_check<'a>(
        vk:                 &VerifierKey<G>,
        commitments:        impl IntoIterator<Item = &'a [LabeledCommitment<Commitment<G>>]>,
        query_sets:         impl IntoIterator<Item = &'a QuerySet<'a, G::ScalarField>>,
        values:             impl IntoIterator<Item = &'a Evaluations<'a, G::ScalarField>>,
        proofs:             impl IntoIterator<Item = &'a BatchProof<G>>,
        states:             impl IntoIterator<Item = &'a <FiatShamirChaChaRng<D> as FiatShamirRng>::Seed>,
    ) -> Result<(Vec<SuccinctCheckPolynomial<G::ScalarField>>, Vec<G>), Error>
        where
            D::OutputSize: 'a
    {
        let comms = commitments.into_iter().collect::<Vec<_>>();
        let query_sets = query_sets.into_iter().collect::<Vec<_>>();
        let values = values.into_iter().collect::<Vec<_>>();
        let proofs = proofs.into_iter().collect::<Vec<_>>();
        let states = states.into_iter().collect::<Vec<_>>();

        // Perform succinct verification of all the proofs and collect
        // the xi_s and the GFinal_s into DLogAccumulators
        let succinct_time = start_timer!(|| "Succinct verification of proofs");

        let accumulators = comms.into_par_iter()
            .zip(query_sets)
            .zip(values)
            .zip(proofs)
            .zip(states)
            .map(|((((commitments, query_set), values), proof), state)|
                {
                    let mut fs_rng = FiatShamirChaChaRng::<D>::new();
                    fs_rng.set_seed(state.clone());

                    // Perform succinct check of i-th proof
                    let (challenges, final_comm_key) = Self::succinct_batch_check_individual_opening_challenges(
                        vk,
                        commitments,
                        query_set,
                        values,
                        proof,
                        &mut fs_rng,
                    ).unwrap();

                    (final_comm_key, challenges)
                }
            ).collect::<Vec<_>>();
        end_timer!(succinct_time);

        let g_finals = accumulators.iter().map(|(g_final, _)| g_final.clone()).collect::<Vec<_>>();
        let challenges = accumulators.into_iter().map(|(_, xi_s)| xi_s).collect::<Vec<_>>();

        Ok((challenges, g_finals))
    }

    /// Checks whether degree bounds are `situated' in the last segment of a polynomial
    /// TODO: Rename to check_bounds, or alternatively write a function that receives the
    ///       supposed degree, and which checks in addition whether the segment count is plausible.
    fn check_degrees_and_bounds(
        supported_degree: usize,
        p: &LabeledPolynomial<G::ScalarField>,
    ) -> Result<(), Error> {
        // We use segmentation, therefore we allow arbitrary degree polynomials: hence, the only
        // check that makes sense, is the bound being bigger than the degree of the polynomial.
        if let Some(bound) = p.degree_bound() {

            let p_len = p.polynomial().coeffs.len();
            let segment_len = supported_degree + 1;
            let segments_count = std::cmp::max(1, p_len / segment_len + if p_len % segment_len != 0 { 1 } else { 0 });

            if bound < p.degree() {
                return Err(Error::IncorrectDegreeBound {
                    poly_degree: p.degree(),
                    degree_bound: bound,
                    supported_degree,
                    label: p.label().to_string(),
                });
            }

            return Self::check_segments_and_bounds(
                bound,
                segments_count,
                segment_len,
                p.label().to_string()
            );
        }

        Ok(())
    }

    /// Checks if the degree bound is situated in the last segment.
    fn check_segments_and_bounds(
        bound: usize,
        segments_count: usize,
        segment_len: usize,
        label: String
    ) -> Result<(), Error> {

        if (bound + 1) <= (segments_count-1) * segment_len ||
            (bound + 1) > segments_count * segment_len
        {
            return Err(Error::IncorrectSegmentedDegreeBound {
                degree_bound: bound,
                segments_count,
                segment_len,
                label,
            });
        }

        Ok(())
    }

    /// Computes the 'shifted' polynomial as needed for degree bound proofs.
    fn shift_polynomial(
        ck: &CommitterKey<G>,
        p: &Polynomial<G::ScalarField>,
        degree_bound: usize,
    ) -> Polynomial<G::ScalarField> {
        if p.is_zero() {
            Polynomial::zero()
        } else {
            let mut shifted_polynomial_coeffs =
                vec![G::ScalarField::zero(); ck.comm_key.len() - 1 - degree_bound];
            shifted_polynomial_coeffs.extend_from_slice(&p.coeffs);
            Polynomial::from_coefficients_vec(shifted_polynomial_coeffs)
        }
    }

    /// Computing the base point vector of the commmitment scheme in a 
    /// deterministic manner, given the PROTOCOL_NAME.
    fn sample_generators(num_generators: usize) -> Vec<G> {
        let generators: Vec<_> = (0..num_generators).into_par_iter()
            .map(|i| {
                let i = i as u64;
                let mut hash = D::digest(&to_bytes![&Self::PROTOCOL_NAME, i].unwrap());
                let mut g = G::from_random_bytes(&hash);
                let mut j = 0u64;
                while g.is_none() {
                    hash = D::digest(&to_bytes![&Self::PROTOCOL_NAME, i, j].unwrap());
                    g = G::from_random_bytes(&hash);
                    j += 1;
                }
                let generator = g.unwrap();
                generator.mul_by_cofactor().into_projective()
            })
            .collect();

        G::Projective::batch_normalization_into_affine(generators)
    }

    /// Perform a dlog reduction step as described in BCMS20
    fn polycommit_round_reduce(
        round_challenge: G::ScalarField,
        round_challenge_inv: G::ScalarField,
        c_l: &mut [G::ScalarField],
        c_r: &[G::ScalarField],
        z_l: &mut [G::ScalarField],
        z_r: &[G::ScalarField],
        k_l: &mut [G::Projective],
        k_r: &[G],
    ) {
        c_l.par_iter_mut()
            .zip(c_r)
            .for_each(|(c_l, c_r)| *c_l += &(round_challenge_inv * c_r));

        z_l.par_iter_mut()
            .zip(z_r)
            .for_each(|(z_l, z_r)| *z_l += &(round_challenge * z_r));

        k_l.par_iter_mut()
            .zip(k_r)
            .for_each(|(k_l, k_r)| *k_l += &(k_r.mul(round_challenge)));
    }
}

/// Implementation of the PolynomialCommitment trait for the segmentized dlog commitment scheme 
impl<G: AffineCurve, D: Digest> PolynomialCommitment<G::ScalarField> for InnerProductArgPC<G, D> {
    type UniversalParams = UniversalParams<G>;
    type CommitterKey = CommitterKey<G>;
    type VerifierKey = VerifierKey<G>;
    type PreparedVerifierKey = PreparedVerifierKey<G>;
    type Commitment = Commitment<G>;
    type PreparedCommitment = PreparedCommitment<G>;
    type Randomness = Randomness<G>;
    type Proof = Proof<G>;
    type BatchProof = BatchProof<G>;
    type Error = Error;
    type RandomOracle = FiatShamirChaChaRng<D>;

    /// Setup of the base point vector (deterministically derived from the
    /// PROTOCOL_NAME as seed).
    fn setup(
        max_degree: usize,
    ) -> Result<Self::UniversalParams, Self::Error> {
        // Ensure that max_degree + 1 is a power of 2
        let max_degree = (max_degree + 1).next_power_of_two() - 1;

        let setup_time = start_timer!(|| format!("Sampling {} generators", max_degree + 3));
        let mut generators = Self::sample_generators(max_degree + 3);
        end_timer!(setup_time);

        let hash = D::digest(&to_bytes![generators, max_degree as u32].unwrap()).to_vec();

        let h = generators.pop().unwrap();
        let s = generators.pop().unwrap();

        let pp = UniversalParams {
            comm_key: generators,
            h,
            s,
            hash,
        };

        Ok(pp)
    }

    /// Trims the base point vector of the setup function to a custom segment size
    fn trim(
        pp: &Self::UniversalParams,
        // the segment size (TODO: let's rename it!)
        supported_degree: usize,
    ) -> Result<(Self::CommitterKey, Self::VerifierKey), Self::Error> {
        // Ensure that supported_degree + 1 is a power of two
        let supported_degree = (supported_degree + 1).next_power_of_two() - 1;
        if supported_degree > pp.max_degree() {
            return Err(Error::TrimmingDegreeTooLarge);
        }

        let trim_time =
            start_timer!(|| format!("Trimming to supported degree of {}", supported_degree));

        let ck = CommitterKey {
            comm_key: pp.comm_key[0..(supported_degree + 1)].to_vec(),
            h: pp.h.clone(),
            s: pp.s.clone(),
            max_degree: pp.max_degree(),
            hash: pp.hash.clone(),
        };

        let vk = VerifierKey {
            comm_key: pp.comm_key[0..(supported_degree + 1)].to_vec(),
            h: pp.h.clone(),
            s: pp.s.clone(),
            max_degree: pp.max_degree(),
            hash: pp.hash.clone(),
        };

        end_timer!(trim_time);

        Ok((ck, vk))
    }

    /// Domain extended commit function, outputs a `segmented commitment' 
    /// to a polynomial, regardless of its degree.
    fn commit<'a>(
        ck: &Self::CommitterKey,
        polynomials: impl IntoIterator<Item = &'a LabeledPolynomial<G::ScalarField>>,
        rng: Option<&mut dyn RngCore>,
    ) -> Result<
        (
            Vec<LabeledCommitment<Self::Commitment>>,
            Vec<LabeledRandomness<Self::Randomness>>,
        ),
        Self::Error,
    > {
        let rng = &mut crate::optional_rng::OptionalRng(rng);
        let mut comms = Vec::new();
        let mut rands = Vec::new();

        let commit_time = start_timer!(|| "Committing to polynomials");
        for labeled_polynomial in polynomials {
            Self::check_degrees_and_bounds(ck.comm_key.len() - 1, labeled_polynomial)?;

            let polynomial = labeled_polynomial.polynomial();
            let label = labeled_polynomial.label();
            let hiding_bound = labeled_polynomial.hiding_bound();
            let degree_bound = labeled_polynomial.degree_bound();

            let single_commit_time = start_timer!(|| format!(
                "Polynomial {} of degree {}, degree bound {:?}, and hiding bound {:?}",
                label,
                polynomial.degree(),
                degree_bound,
                hiding_bound,
            ));

            let key_len = ck.comm_key.len();
            let p_len = polynomial.coeffs.len();
            let segments_count = std::cmp::max(1, p_len / key_len + if p_len % key_len != 0 { 1 } else { 0 });

            let randomness = if let Some(_) = hiding_bound {
                Randomness::rand(segments_count, degree_bound.is_some(), rng)
            } else {
                Randomness::empty(segments_count)
            };

            let comm: Vec<G>;

            // split poly in segments and commit all of them without shifting
            comm = (0..segments_count).into_iter().map(
                |i| {
                    Self::cm_commit(
                        &ck.comm_key,
                        &polynomial.coeffs[i * key_len..core::cmp::min((i + 1) * key_len, p_len)],
                        Some(ck.s),
                        Some(randomness.rand[i]),
                    ).into_affine()
                }
            ).collect();

            // committing only last segment shifted to the right edge
            let shifted_comm = degree_bound.and_then(|degree_bound| {
                let degree_bound_len = degree_bound + 1; // Convert to the maximum number of coefficients
                if degree_bound_len % key_len != 0 {
                    Some(
                        Self::cm_commit(
                            &ck.comm_key[key_len - (degree_bound_len % key_len)..],
                            &polynomial.coeffs[(segments_count - 1) * key_len..p_len],
                            Some(ck.s),
                            randomness.shifted_rand,
                        ).into_affine()
                    )
                } else {
                    None
                }
            });

            let commitment = Commitment { comm, shifted_comm };
            let labeled_comm = LabeledCommitment::new(label.to_string(), commitment, degree_bound);
            let labeled_rand = LabeledRandomness::new(label.to_string(), randomness);

            comms.push(labeled_comm);
            rands.push(labeled_rand);

            end_timer!(single_commit_time);
        }

        end_timer!(commit_time);
        Ok((comms, rands))
    }

    /// Single point multi poly open, allowing the random oracle to be passed from 
    /// 'outside' to the function. 
    /// CAUTION: This is a low-level function which assumes that the statement of the
    /// opening proof (i.e. commitments, query point, and evaluations) is already bound 
    /// to the internal state of the Fiat-Shamir rng.
    fn open_individual_opening_challenges<'a>(
        ck: &Self::CommitterKey,
        labeled_polynomials: impl IntoIterator<Item = &'a LabeledPolynomial<G::ScalarField>>,
        commitments: impl IntoIterator<Item = &'a LabeledCommitment<Self::Commitment>>,
        point: G::ScalarField,
        // This implementation assumes that commitments, query point and evaluations are already absorbed by the Fiat Shamir rng
        fs_rng: &mut Self::RandomOracle,
        rands: impl IntoIterator<Item = &'a LabeledRandomness<Self::Randomness>>,
        rng: Option<&mut dyn RngCore>,
    ) -> Result<Self::Proof, Self::Error>
        where
            Self::Commitment: 'a,
            Self::Randomness: 'a,
    {
        let key_len = ck.comm_key.len();
        let log_key_len = algebra::log2(key_len) as usize;

        assert_eq!(key_len.next_power_of_two(), key_len);

        let mut combined_polynomial = Polynomial::zero();
        let mut combined_rand = G::ScalarField::zero();
        let mut combined_commitment_proj = <G::Projective as ProjectiveCurve>::zero();

        let mut has_hiding = false;

        let polys_iter = labeled_polynomials.into_iter();
        let rands_iter = rands.into_iter();
        let comms_iter = commitments.into_iter();

        let combine_time = start_timer!(|| "Combining polynomials, randomness, and commitments.");

        // as the statement of the opening proof is already bound to the interal state of the fr_rng,
        // we simply squeeze the challenge scalar for the random linear combination
        let lambda: G::ScalarField = fs_rng.squeeze_128_bits_challenge();
        let mut cur_challenge = G::ScalarField::one();

        // compute the random linear combination using the powers of lambda
        for (labeled_polynomial, (labeled_commitment, labeled_randomness)) in
        polys_iter.zip(comms_iter.zip(rands_iter))
        {
            let label = labeled_polynomial.label();
            assert_eq!(labeled_polynomial.label(), labeled_commitment.label());
            Self::check_degrees_and_bounds(ck.comm_key.len() - 1, labeled_polynomial)?;

            let polynomial = labeled_polynomial.polynomial();
            let degree_bound = labeled_polynomial.degree_bound();
            let hiding_bound = labeled_polynomial.hiding_bound();
            let commitment = labeled_commitment.commitment();
            let randomness = labeled_randomness.randomness();

            let p_len = polynomial.coeffs.len();
            let segments_count = std::cmp::max(1, p_len / key_len + if p_len % key_len != 0 { 1 } else { 0 });

            // If the degree_bound is a multiple of the key_len then there is no need to prove the degree bound polynomial identity.
            let degree_bound_len = degree_bound.and_then(|degree_bound| {
                if (degree_bound + 1) % key_len != 0 { Some(degree_bound + 1) } else { None }
            });

            assert_eq!(
                degree_bound_len.is_some(),
                commitment.shifted_comm.is_some(),
                "shifted_comm mismatch for {}",
                label
            );

            assert_eq!(
                degree_bound,
                labeled_commitment.degree_bound(),
                "labeled_comm degree bound mismatch for {}",
                label
            );

            if hiding_bound.is_some() {
                has_hiding = true;
            }

            let mut polynomial_lc = Polynomial::zero();
            let mut comm_lc = <G::Projective as ProjectiveCurve>::zero();
            let mut rand_lc = G::ScalarField::zero();

            // Compute the query-point dependent linear combination of the segments,
            // both for witnesses, commitments (and their randomnesses, if hiding)
            for i in 0..segments_count {
                let is = i * key_len;
                let poly_single = Polynomial::from_coefficients_slice(
                    &polynomial.coeffs[i * key_len..core::cmp::min((i + 1) * key_len, p_len)]
                );
                let comm_single = commitment.comm[i];
                // add x^{i*|S|}* p_i(X) of the segment polynomial p_i(X)
                polynomial_lc += (point.pow(&[is as u64]), &poly_single);
                comm_lc += &comm_single.mul(point.pow(&[is as u64]));
                if has_hiding {
                    let rand_single = randomness.rand[i];
                    rand_lc += &(point.pow(&[is as u64]) * rand_single);
                }
            }

            // add segment linear combination to overall combination, 
            // both for witnesses, commitments (and their randomnesses, if hiding)
            combined_polynomial += (cur_challenge, &polynomial_lc);
            combined_commitment_proj += &comm_lc.mul(&cur_challenge);
            if has_hiding {
                combined_rand += &(cur_challenge * &rand_lc);
            }

            // next power of lambda
            cur_challenge = cur_challenge * &lambda;

            // If we prove degree bound, we add the degree bound identity 
            //  p_shift(X) - x^{|S|-d} p(X),
            // where p(X) is the last segment polynomial, d its degree, |S| the
            // segment size and p_shift(X) the shifted polynomial.
            if let Some(degree_bound_len) = degree_bound_len {

                // degree bound relative to the last segment
                let shifted_degree_bound = degree_bound_len % key_len - 1;
                let last_segment_polynomial = Polynomial::from_coefficients_slice(
                    &polynomial.coeffs[(segments_count - 1) * key_len..p_len]
                );
                let shifted_polynomial = Self::shift_polynomial(
                    ck,
                    &last_segment_polynomial,
                    shifted_degree_bound
                );
                let shift = -point.pow(&[(key_len - shifted_degree_bound - 1) as u64]);

                // add the shifted polynomial p_shift(X) and its commitment
                combined_polynomial += (cur_challenge, &shifted_polynomial);
                combined_commitment_proj += &commitment.shifted_comm.unwrap().mul(cur_challenge);

                // add -x^{N-d} * p(X) and its commitment
                combined_polynomial += (cur_challenge * &shift, &last_segment_polynomial);
                combined_commitment_proj += &commitment.comm[segments_count - 1].mul(cur_challenge * &shift);

                // add the randomnesses accordingly
                if hiding_bound.is_some() {
                    let shifted_rand = randomness.shifted_rand;
                    assert!(
                        shifted_rand.is_some(),
                        "shifted_rand.is_none() for {}",
                        label
                    );
                    // randomness of p_shift(X)
                    combined_rand += &(cur_challenge * &shifted_rand.unwrap());
                    // randomness of -x^{N-d} * p(X)
                    combined_rand += &(cur_challenge * &shift * &randomness.rand[segments_count - 1]);
                }

                // next power of lamba
                cur_challenge = cur_challenge * &lambda;
            }
        }

        end_timer!(combine_time);

<<<<<<< HEAD
        let combined_v = combined_polynomial.evaluate(point);

        let mut combined_commitment;
=======
        // Pad the coefficients to the appropriate vector size
        let d = ck.supported_degree();

        // `log_d` is ceil(log2 (d + 1)), which is the number of steps to compute all of the challenges
        let log_d = algebra::log2(d + 1) as usize;

>>>>>>> c491cbc0
        let mut hiding_commitment = None;

        if has_hiding {
            let mut rng = rng.expect("hiding commitments require randomness");
            let hiding_time = start_timer!(|| "Applying hiding.");
<<<<<<< HEAD
            let mut hiding_polynomial = Polynomial::rand(key_len - 1, &mut rng);
=======
            // Sample mask polynomial of full (i.e. segement size) degree, and 
            // commit it using hiding
            let mut hiding_polynomial = Polynomial::rand(d, &mut rng);
>>>>>>> c491cbc0
            hiding_polynomial -=
                &Polynomial::from_coefficients_slice(&[hiding_polynomial.evaluate(point)]);
            
            let hiding_rand = G::ScalarField::rand(rng);
            let hiding_commitment_proj = Self::cm_commit(
                ck.comm_key.as_slice(),
                hiding_polynomial.coeffs.as_slice(),
                Some(ck.s),
                Some(hiding_rand),
            );

            let mut batch = G::Projective::batch_normalization_into_affine(vec![
                combined_commitment_proj,
                hiding_commitment_proj,
            ]);
            hiding_commitment = Some(batch.pop().unwrap());

            // We assume that the commitments, the query point, and the evaluations are already
            // bound to the internal state of the Fiat-Shamir rng. Hence the same is true for 
            // the deterministically derived combined_commitment and its combined_v.
            fs_rng.absorb(&to_bytes![hiding_commitment.unwrap()].unwrap());
            let hiding_challenge: G::ScalarField = fs_rng.squeeze_128_bits_challenge();

            // compute random linear combination using the hiding_challenge, 
            // both for witnesses and commitments (and it's randomness)
            combined_polynomial += (hiding_challenge, &hiding_polynomial);
            combined_rand += &(hiding_challenge * &hiding_rand);
            fs_rng.absorb(&to_bytes![combined_rand].unwrap());
            combined_commitment_proj +=
                &(hiding_commitment_proj.mul(&hiding_challenge) - &ck.s.mul(combined_rand));

            end_timer!(hiding_time);
        }

        let combined_rand = if has_hiding {
            Some(combined_rand)
        } else {
            None
        };

        let proof_time =
            start_timer!(|| format!("Generating proof for degree {} combined polynomial", key_len));

        // 0-th challenge
        let mut round_challenge: G::ScalarField = fs_rng.squeeze_128_bits_challenge();

        let h_prime = ck.h.mul(round_challenge).into_affine();

        // Pads the coefficients with zeroes to get the number of coeff to be key_len
        let mut coeffs = combined_polynomial.coeffs;
        if coeffs.len() < key_len {
            for _ in coeffs.len()..key_len {
                coeffs.push(G::ScalarField::zero());
            }
        }
        let mut coeffs = coeffs.as_mut_slice();

        // Powers of z
        let mut z: Vec<G::ScalarField> = Vec::with_capacity(key_len);
        let mut cur_z: G::ScalarField = G::ScalarField::one();
        for _ in 0..key_len {
            z.push(cur_z);
            cur_z *= &point;
        }
        let mut z = z.as_mut_slice();

        // This will be used for transforming the key in each step
        let mut key_proj: Vec<G::Projective> = ck.comm_key.iter().map(|x| (*x).into_projective()).collect();
        let mut key_proj = key_proj.as_mut_slice();

        let mut temp;

        // Key for MSM
        // We initialize this to capacity 0 initially because we want to use the key slice first
        let mut comm_key = &ck.comm_key;

        let mut l_vec = Vec::with_capacity(log_key_len);
        let mut r_vec = Vec::with_capacity(log_key_len);

        let mut n = key_len;
        while n > 1 {
            let (coeffs_l, coeffs_r) = coeffs.split_at_mut(n / 2);
            let (z_l, z_r) = z.split_at_mut(n / 2);
            let (key_l, key_r) = comm_key.split_at(n / 2);
            let (key_proj_l, _) = key_proj.split_at_mut(n / 2);

            let l = Self::cm_commit(key_l, coeffs_r, None, None)
                + &h_prime.mul(Self::inner_product(coeffs_r, z_l));

            let r = Self::cm_commit(key_r, coeffs_l, None, None)
                + &h_prime.mul(Self::inner_product(coeffs_l, z_r));

            let lr = G::Projective::batch_normalization_into_affine(vec![l, r]);
            l_vec.push(lr[0]);
            r_vec.push(lr[1]);

            // the previous challenge is bound to the internal state, hence 
            // no need to absorb it
            fs_rng.absorb(&to_bytes![lr[0], lr[1]].unwrap());

            round_challenge = fs_rng.squeeze_128_bits_challenge();
            let round_challenge_inv = round_challenge.inverse().unwrap();

            Self::polycommit_round_reduce(
                round_challenge,
                round_challenge_inv,
                coeffs_l,
                coeffs_r,
                z_l,
                z_r,
                key_proj_l,
                key_r,
            );

            coeffs = coeffs_l;
            z = z_l;

            key_proj = key_proj_l;
            temp = G::Projective::batch_normalization_into_affine(key_proj.to_vec());
            comm_key = &temp;

            n /= 2;
        }

        end_timer!(proof_time);

        Ok(Proof {
            l_vec,
            r_vec,
            final_comm_key: comm_key[0],
            c: coeffs[0],
            hiding_comm: hiding_commitment,
            rand: combined_rand,
        })
    }

    /// The multi point multi poly opening proof from [[BDFG2020]](https://eprint.iacr.org/2020/081) 
    /// CAUTION: This is a low-level function which assumes that the statement of the
    /// opening proof (i.e. commitments, query point, and evaluations) is already bound 
    /// to the internal state of the Fiat-Shamir rng.
    fn batch_open_individual_opening_challenges<'a>(
        ck: &Self::CommitterKey,
        labeled_polynomials: impl IntoIterator<Item = &'a LabeledPolynomial<G::ScalarField>>,
        commitments: impl IntoIterator<Item = &'a LabeledCommitment<Self::Commitment>>,
        query_set: &QuerySet<G::ScalarField>,
        // This implementation assumes that the commitments (as well as the query set and evaluations)
        // are already absorbed by the Fiat Shamir rng
        fs_rng: &mut Self::RandomOracle,
        rands: impl IntoIterator<Item = &'a LabeledRandomness<Self::Randomness>>,
        mut rng: Option<&mut dyn RngCore>,
    ) -> Result<Self::BatchProof, Self::Error>
        where
            Self::Randomness: 'a,
            Self::Commitment: 'a,
    {
        let labeled_polynomials: Vec<&'a LabeledPolynomial<G::ScalarField>> = labeled_polynomials.into_iter().map(|poly| poly).collect();
        let commitments: Vec<&'a LabeledCommitment<Self::Commitment>> = commitments.into_iter().map(|comm| comm).collect();
        let rands: Vec<&'a LabeledRandomness<Self::Randomness>> = rands.into_iter().map(|rand| rand).collect();

        let batch_time = start_timer!(|| "Multi poly multi point batching.");

        // as the statement of the opening proof is already bound to the interal state of the fr_rng,
        // we simply squeeze the challenge scalar for the random linear combination
        let lambda: G::ScalarField = fs_rng.squeeze_128_bits_challenge();
        let mut cur_challenge = G::ScalarField::one();

        let poly_map: BTreeMap<_, _> = labeled_polynomials
            .iter()
            .map(|poly| (poly.label(), poly))
            .collect();

        let mut has_hiding = false;
        let mut points = vec![];

        // h(X)
        let h_poly_time = start_timer!(|| "Compute batching polynomial");
        let mut batch_polynomial = Polynomial::zero();

        for (label, (_point_label, point)) in query_set.iter() {
            let labeled_polynomial =
                poly_map.get(label).ok_or(Error::MissingPolynomial {
                    label: label.to_string(),
                })?;

            if labeled_polynomial.hiding_bound().is_some() {
                has_hiding = true;
            }

            points.push(point);

            // y_i
            let evaluated_y = labeled_polynomial.polynomial().evaluate(*point);

            // (p_i(X) - y_i) / (X - x_i)
            let polynomial =
                &(labeled_polynomial.polynomial() - &Polynomial::from_coefficients_vec(vec![evaluated_y]))
                    /
                    &Polynomial::from_coefficients_vec(vec![
                        (G::ScalarField::zero() - point),
                        G::ScalarField::one()
                    ]);

            // h(X) = SUM( lambda^i * ((p_i(X) - y_i) / (X - x_i)) )
            batch_polynomial += (cur_challenge, &polynomial);

            // lambda^i
            cur_challenge = cur_challenge * &lambda;
        }
        end_timer!(h_poly_time);

        let key_len = ck.comm_key.len();
        let p_len = batch_polynomial.coeffs.len();
        let segments_count = std::cmp::max(1, p_len / key_len + if p_len % key_len != 0 { 1 } else { 0 });

        let batch_randomness = if has_hiding {
            Randomness::rand(segments_count, false, rng.as_mut().unwrap())
        } else {
            Randomness::empty(segments_count)
        };

        // Commitment of the h(X) polynomial
        let commit_time = start_timer!(|| format!("Commit to batch polynomial of degree {}", batch_polynomial.degree()));
        let batch_commitment: Vec<G>;

        if p_len > key_len {

            batch_commitment = (0..segments_count).into_iter().map(
                |i| {
                    Self::cm_commit(
                        &ck.comm_key,
                        &batch_polynomial.coeffs[i * key_len..core::cmp::min((i + 1) * key_len, p_len)],
                        Some(ck.s),
                        Some(batch_randomness.rand[i]),
                    ).into_affine()
                }
            ).collect();

        } else {

            batch_commitment = vec![
                Self::cm_commit(
                    ck.comm_key.as_slice(),
                    batch_polynomial.coeffs.as_slice(),
                    Some(ck.s),
                    Some(batch_randomness.rand[0]),
                ).into_affine()
            ];
        }
        end_timer!(commit_time);

        let open_time = start_timer!(|| "Open batch polynomial");

        // Fresh random challenge x for multi-point to single-point reduction.
        // Except the `batch_commitment`, all other commitments are already bound 
        // to the internal state of the Fiat-Shamir
        fs_rng.absorb(&to_bytes![batch_commitment].unwrap());
        let point: G::ScalarField = fs_rng.squeeze_128_bits_challenge();

        // Values: v_i = p_i(x), where x is fresh random challenge
        let batch_values: BTreeMap<_, _> = labeled_polynomials
            .iter()
            .map(|labeled_polynomial| (labeled_polynomial.label().clone(), labeled_polynomial.polynomial().evaluate(point)))
            .collect();

        // h(X) polynomial added to the set of polynomials for multi-poly single-point batching
        let mut labeled_polynomials = labeled_polynomials;
        let labeled_batch_polynomial = LabeledPolynomial::new(
            format!("Batch"),
            batch_polynomial,
            None,
            if has_hiding { Some(1) } else { None }
        );
        labeled_polynomials.push(&labeled_batch_polynomial);

        // Commitment of h(X) polynomial added to the set of polynomials for multi-poly single-point batching
        let mut commitments = commitments;
        let labeled_batch_commitment = LabeledCommitment::new(
            format!("Batch"),
            Commitment { comm: batch_commitment.clone(), shifted_comm: None },
            None
        );
        commitments.push(&labeled_batch_commitment);

        let mut rands = rands;
        let labeled_batch_rand = LabeledRandomness::new(format!("Batch"), batch_randomness);
        rands.push(&labeled_batch_rand);

<<<<<<< HEAD
        fs_rng.absorb(&to_bytes![batch_values.values().collect::<Vec<&G::ScalarField>>(), batch_commitment, point].unwrap());
=======
        end_timer!(batch_time);

        // absorb the evaluations at the new challenge x
        // The value of `batch_commitment` is determined by these and the initial 
        // opening claims
        fs_rng.absorb(&to_bytes![batch_values.values().collect::<Vec<&G::ScalarField>>()].unwrap());
>>>>>>> c491cbc0

        let proof = Self::open_individual_opening_challenges(
            ck,
            labeled_polynomials,
            commitments,
            point,
            fs_rng,
            rands,
            rng,
        )?;
        end_timer!(open_time);

        end_timer!(batch_time);

        Ok(BatchProof {
            proof,
            batch_commitment,
            batch_values
        })
    }


    /// The verification function of an opening proof produced by ``open_individual_opening_challenges()``
    fn check_individual_opening_challenges<'a>(
        vk: &Self::VerifierKey,
        commitments: impl IntoIterator<Item = &'a LabeledCommitment<Self::Commitment>>,
        point: G::ScalarField,
        values: impl IntoIterator<Item = G::ScalarField>,
        proof: &Self::Proof,
        // This implementation assumes that the commitments, point and evaluations are already absorbed by the Fiat Shamir rng
        fs_rng: &mut Self::RandomOracle,
    ) -> Result<bool, Self::Error>
        where
            Self::Commitment: 'a,
    {
        let check_time = start_timer!(|| "Checking evaluations");

        let check_poly =
            Self::succinct_check(vk, commitments, point, values, proof, fs_rng)?;

        if check_poly.is_none() {
            return Ok(false);
        }

        let check_poly_time = start_timer!(|| "Compute check poly");
        let check_poly_coeffs = check_poly.unwrap().compute_coeffs();
        end_timer!(check_poly_time);

        let hard_time = start_timer!(|| "DLOG hard part");
        let final_key = Self::cm_commit(
            vk.comm_key.as_slice(),
            check_poly_coeffs.as_slice(),
            None,
            None,
        );
        end_timer!(hard_time);

        if !ProjectiveCurve::is_zero(&(final_key - &proof.final_comm_key.into_projective())) {
            end_timer!(check_time);
            return Ok(false);
        }

        end_timer!(check_time);
        Ok(true)
    }

    /// Verifies a multi-point multi-poly opening proof from [[BDFG2020]](https://eprint.iacr.org/2020/081).
    fn batch_check_individual_opening_challenges<'a>(
        vk: &Self::VerifierKey,
        commitments: impl IntoIterator<Item = &'a LabeledCommitment<Self::Commitment>>,
        query_set: &QuerySet<G::ScalarField>,
        evaluations: &Evaluations<G::ScalarField>,
        batch_proof: &Self::BatchProof,
        // This implementation assumes that commitments, query set and evaluations are already absorbed by the Fiat Shamir rng
        fs_rng: &mut Self::RandomOracle,
    ) -> Result<bool, Self::Error>
        where
            Self::Commitment: 'a,
    {
        // DLOG "succinct" part
        let (check_poly, proof_final_key) = Self::succinct_batch_check_individual_opening_challenges(
            vk,
            commitments,
            query_set,
            evaluations,
            batch_proof,
            fs_rng,
        )?;

        // DLOG hard part
        let check_time = start_timer!(|| "DLOG hard part");
        let check_poly_coeffs = check_poly.compute_coeffs();
        let final_key = Self::cm_commit(
            vk.comm_key.as_slice(),
            check_poly_coeffs.as_slice(),
            None,
            None,
        );
        if !ProjectiveCurve::is_zero(&(final_key - &proof_final_key.into_projective())) {
            end_timer!(check_time);
            return Ok(false);
        }

        end_timer!(check_time);
        Ok(true)
    }
}

#[cfg(test)]
mod tests {
    #![allow(non_camel_case_types)]

    use super::InnerProductArgPC;

    use algebra::curves::tweedle::dee::{
        Affine, Projective,
    };
    use blake2::Blake2s;

    type PC<E, D> = InnerProductArgPC<E, D>;
    type PC_DEE = PC<Affine, Blake2s>;

    #[test]
    fn constant_poly_test() {
        use crate::tests::*;
        constant_poly_test::<_, PC_DEE>().expect("test failed for tweedle_dee-blake2s");
    }

    #[test]
    fn single_poly_test() {
        use crate::tests::*;
        single_poly_test::<_, PC_DEE>().expect("test failed for tweedle_dee-blake2s");
    }

    #[test]
    fn quadratic_poly_degree_bound_multiple_queries_test() {
        use crate::tests::*;
        quadratic_poly_degree_bound_multiple_queries_test::<_, PC_DEE>()
            .expect("test failed for tweedle_dee-blake2s");
    }

    #[test]
    fn two_poly_four_points_test() {
        use crate::tests::*;
        two_poly_four_points_test::<_, PC_DEE>()
            .expect("test failed for tweedle_dee-blake2s");
    }

    #[test]
    fn linear_poly_degree_bound_test() {
        use crate::tests::*;
        linear_poly_degree_bound_test::<_, PC_DEE>()
            .expect("test failed for tweedle_dee-blake2s");
    }

    #[test]
    fn single_poly_degree_bound_test() {
        use crate::tests::*;
        single_poly_degree_bound_test::<_, PC_DEE>()
            .expect("test failed for tweedle_dee-blake2s");
    }

    #[test]
    fn single_poly_degree_bound_multiple_queries_test() {
        use crate::tests::*;
        single_poly_degree_bound_multiple_queries_test::<_, PC_DEE>()
            .expect("test failed for tweedle_dee-blake2s");
    }

    #[test]
    fn two_polys_degree_bound_single_query_test() {
        use crate::tests::*;
        two_polys_degree_bound_single_query_test::<_, PC_DEE>()
            .expect("test failed for tweedle_dee-blake2s");
    }

    #[test]
    fn full_end_to_end_test() {
        use crate::tests::*;
        full_end_to_end_test::<_, PC_DEE>().expect("test failed for tweedle_dee-blake2s");
        println!("Finished tweedle_dee-blake2s");
    }

    #[test]
    fn segmented_test() {
        use crate::tests::*;
        segmented_test::<_, PC_DEE>().expect("test failed for tweedle_dee-blake2s");
        println!("Finished tweedle_dee-blake2s");
    }

    // #[test]
    // fn single_equation_test() {
    //     use crate::tests::*;
    //     single_equation_test::<_, PC_DEE>().expect("test failed for tweedle_dee-blake2s");
    //     println!("Finished tweedle_dee-blake2s");
    // }
    //
    // #[test]
    // fn two_equation_test() {
    //     use crate::tests::*;
    //     two_equation_test::<_, PC_DEE>().expect("test failed for tweedle_dee-blake2s");
    //     println!("Finished tweedle_dee-blake2s");
    // }
    //
    // #[test]
    // fn two_equation_degree_bound_test() {
    //     use crate::tests::*;
    //     two_equation_degree_bound_test::<_, PC_DEE>()
    //         .expect("test failed for tweedle_dee-blake2s");
    //     println!("Finished tweedle_dee-blake2s");
    // }
    //
    // #[test]
    // fn full_end_to_end_equation_test() {
    //     use crate::tests::*;
    //     full_end_to_end_equation_test::<_, PC_DEE>()
    //         .expect("test failed for tweedle_dee-blake2s");
    //     println!("Finished tweedle_dee-blake2s");
    // }

    #[test]
    #[should_panic]
    fn bad_degree_bound_test() {
        use crate::tests::*;
        bad_degree_bound_test::<_, PC_DEE>().expect("test failed for tweedle_dee-blake2s");
        println!("Finished tweedle_dee-blake2s");
    }

    #[test]
    fn polycommit_round_reduce_test() {
        use algebra::fields::tweedle::fr::Fr;
        use algebra::{UniformRand, AffineCurve, ProjectiveCurve, Field};
        use rayon::prelude::*;

        let mut rng = &mut rand::thread_rng();

        let round_challenge = Fr::rand(&mut rng);
        let round_challenge_inv = round_challenge.inverse().unwrap();

        let samples = 1 << 10;

        let mut coeffs_l = (0..samples)
            .map(|_| Fr::rand(&mut rng))
            .collect::<Vec<_>>();

        let coeffs_r = (0..samples)
            .map(|_| Fr::rand(&mut rng))
            .collect::<Vec<_>>();

        let mut z_l = (0..samples)
            .map(|_| Fr::rand(&mut rng))
            .collect::<Vec<_>>();

        let z_r= (0..samples)
            .map(|_| Fr::rand(&mut rng))
            .collect::<Vec<_>>();

        let mut key_proj_l= (0..samples)
            .map(|_| Projective::rand(&mut rng))
            .collect::<Vec<_>>();

        let key_r= (0..samples)
            .map(|_| Projective::rand(&mut rng).into_affine())
            .collect::<Vec<_>>();

        let mut gpu_coeffs_l = coeffs_l.clone();
        let gpu_coeffs_r = coeffs_r.clone();
        let mut gpu_z_l = z_l.clone();
        let gpu_z_r = z_r.clone();
        let mut gpu_key_proj_l = key_proj_l.clone();
        let gpu_key_r = key_r.clone();

        coeffs_l.par_iter_mut()
            .zip(coeffs_r)
            .for_each(|(c_l, c_r)| *c_l += &(round_challenge_inv * &c_r));

        z_l.par_iter_mut()
            .zip(z_r)
            .for_each(|(z_l, z_r)| *z_l += &(round_challenge * &z_r));

        key_proj_l.par_iter_mut()
            .zip(key_r)
            .for_each(|(k_l, k_r)| *k_l += &k_r.mul(round_challenge));

        PC_DEE::polycommit_round_reduce(
            round_challenge,
            round_challenge_inv,
            &mut gpu_coeffs_l,
            &gpu_coeffs_r,
            &mut gpu_z_l,
            &gpu_z_r,
            &mut gpu_key_proj_l,
            &gpu_key_r
        );

        assert_eq!(coeffs_l, gpu_coeffs_l);
        assert_eq!(z_l, gpu_z_l);
        assert_eq!(key_proj_l, gpu_key_proj_l);
    }
}<|MERGE_RESOLUTION|>--- conflicted
+++ resolved
@@ -304,7 +304,6 @@
                 cur_challenge = cur_challenge * &lambda;
             }
         }
-
 
         assert_eq!(proof.hiding_comm.is_some(), proof.rand.is_some());
         if proof.hiding_comm.is_some() {
@@ -968,30 +967,12 @@
 
         end_timer!(combine_time);
 
-<<<<<<< HEAD
-        let combined_v = combined_polynomial.evaluate(point);
-
-        let mut combined_commitment;
-=======
-        // Pad the coefficients to the appropriate vector size
-        let d = ck.supported_degree();
-
-        // `log_d` is ceil(log2 (d + 1)), which is the number of steps to compute all of the challenges
-        let log_d = algebra::log2(d + 1) as usize;
-
->>>>>>> c491cbc0
         let mut hiding_commitment = None;
 
         if has_hiding {
             let mut rng = rng.expect("hiding commitments require randomness");
             let hiding_time = start_timer!(|| "Applying hiding.");
-<<<<<<< HEAD
             let mut hiding_polynomial = Polynomial::rand(key_len - 1, &mut rng);
-=======
-            // Sample mask polynomial of full (i.e. segement size) degree, and 
-            // commit it using hiding
-            let mut hiding_polynomial = Polynomial::rand(d, &mut rng);
->>>>>>> c491cbc0
             hiding_polynomial -=
                 &Polynomial::from_coefficients_slice(&[hiding_polynomial.evaluate(point)]);
             
@@ -1153,7 +1134,7 @@
 
         let batch_time = start_timer!(|| "Multi poly multi point batching.");
 
-        // as the statement of the opening proof is already bound to the interal state of the fr_rng,
+        // as the statement of the opening proof is already bound to the interal state of the fs_rng,
         // we simply squeeze the challenge scalar for the random linear combination
         let lambda: G::ScalarField = fs_rng.squeeze_128_bits_challenge();
         let mut cur_challenge = G::ScalarField::one();
@@ -1279,16 +1260,10 @@
         let labeled_batch_rand = LabeledRandomness::new(format!("Batch"), batch_randomness);
         rands.push(&labeled_batch_rand);
 
-<<<<<<< HEAD
-        fs_rng.absorb(&to_bytes![batch_values.values().collect::<Vec<&G::ScalarField>>(), batch_commitment, point].unwrap());
-=======
-        end_timer!(batch_time);
-
         // absorb the evaluations at the new challenge x
         // The value of `batch_commitment` is determined by these and the initial 
         // opening claims
         fs_rng.absorb(&to_bytes![batch_values.values().collect::<Vec<&G::ScalarField>>()].unwrap());
->>>>>>> c491cbc0
 
         let proof = Self::open_individual_opening_challenges(
             ck,
