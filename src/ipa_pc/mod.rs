--- conflicted
+++ resolved
@@ -242,17 +242,11 @@
     ) -> Result<Option<SuccinctCheckPolynomial<G::ScalarField>>, Error> {
         let check_time = start_timer!(|| "Succinct checking");
 
-<<<<<<< HEAD
         // We do not assume that the vk length is equal to the segment size; therefore
         // we read the segment size from the proof L and Rs vectors (i.e. the number
         // of steps of the bullet reduction)
         let log_n = proof.l_vec.len();
         let n = 1 << log_n;
-=======
-        let key_len = vk.comm_key.len();
-
-        let d = vk.supported_degree();
->>>>>>> a572544d
 
         if proof.l_vec.len() != proof.r_vec.len() || proof.l_vec.len() > log_n {
             return Err(Error::IncorrectInputLength(
@@ -285,7 +279,7 @@
 
                 let mut comm_lc = <G::Projective as ProjectiveCurve>::zero();
                 for (i, comm_single) in commitment.comm.iter().enumerate() {
-                    let is = i * key_len;
+                    let is = i * n;
                     comm_lc += &comm_single.mul(point.pow(&[is as u64]));
                 }
                 combined_commitment_proj += &comm_lc.mul(&cur_challenge);
@@ -301,7 +295,7 @@
             let degree_bound = labeled_commitment.degree_bound();
 
             let degree_bound_len = degree_bound.and_then(|degree_bound_len| {
-                if (degree_bound_len + 1) % key_len != 0 { Some(degree_bound_len + 1) } else { None }
+                if (degree_bound_len + 1) % n != 0 { Some(degree_bound_len + 1) } else { None }
             });
 
             assert_eq!(
@@ -309,25 +303,18 @@
                 commitment.shifted_comm.is_some()
             );
 
-<<<<<<< HEAD
-            if d.is_some() {
-                let shift = point.pow([(n - 1 - degree_bound.unwrap()) as u64]);
-                combined_v += &(cur_challenge * &value * &shift);
-                combined_commitment_proj += &commitment.shifted_comm.unwrap().mul(cur_challenge);
-=======
             if let Some(degree_bound_len) = degree_bound_len {
 
                 if segments_count > 1 {
-                    let shifted_degree_bound = degree_bound_len % key_len - 1;
-                    let shift = -point.pow(&[(key_len - shifted_degree_bound - 1) as u64]);
+                    let shifted_degree_bound = degree_bound_len % n - 1;
+                    let shift = -point.pow(&[(n - shifted_degree_bound - 1) as u64]);
                     combined_commitment_proj += &commitment.shifted_comm.unwrap().mul(cur_challenge);
                     combined_commitment_proj += &commitment.comm[segments_count - 1].mul(cur_challenge * &shift);
                 } else {
-                    let shift = point.pow([(vk.supported_degree() - degree_bound.unwrap()) as u64]);
+                    let shift = point.pow([(n - degree_bound.unwrap() - 1) as u64]);
                     combined_v += &(cur_challenge * &value * &shift);
                     combined_commitment_proj += &commitment.shifted_comm.unwrap().mul(cur_challenge);
                 }
->>>>>>> a572544d
 
                 cur_challenge = opening_challenges(opening_challenge_counter);
                 opening_challenge_counter += 1;
@@ -871,24 +858,6 @@
             }
 
             // committing only last segment shifted to the right edge
-<<<<<<< HEAD
-            let shifted_comm = degree_bound.and_then(|d| {
-                let d = d + 1; // Convert to the maximum number of coefficients
-                if d % key_len != 0 {
-                    let shifted_polynomial = Self::shift_polynomial(
-                        ck,
-                        &Polynomial::from_coefficients_slice(&polynomial.coeffs[d - (d % key_len)..p_len]),
-                        degree_bound.unwrap()
-                    );
-                    Some(
-                        Self::cm_commit(
-                            &ck.comm_key,
-                            &shifted_polynomial.coeffs,
-                            Some(ck.s),
-                            randomness.shifted_rand,
-                        ).into_affine()
-                    )
-=======
             let shifted_comm = degree_bound.and_then(|degree_bound| {
                 let degree_bound_len = degree_bound + 1; // Convert to the maximum number of coefficients
                 if degree_bound_len % key_len != 0 {
@@ -904,14 +873,13 @@
                     } else {
                         Some(
                             Self::cm_commit(
-                                &ck.comm_key[(ck.supported_degree() - degree_bound)..],
+                                &ck.comm_key[(key_len - 1 - degree_bound)..],
                                 &polynomial.coeffs,
                                 Some(ck.s),
                                 randomness.shifted_rand,
                             ).into_affine()
                         )
                     }
->>>>>>> a572544d
                 } else {
                     None
                 }
@@ -1058,22 +1026,10 @@
                     cur_challenge = opening_challenges(opening_challenge_counter);
                     opening_challenge_counter += 1;
                 }
-
-<<<<<<< HEAD
-            if let Some(d) = d {
-                let shifted_polynomial = Self::shift_polynomial(
-                    ck,
-                    &Polynomial::from_coefficients_slice(&polynomial.coeffs[d - (d % key_len)..p_len]),
-                    degree_bound.unwrap()
-                );
-                combined_polynomial += (cur_challenge, &shifted_polynomial);
-                combined_commitment_proj += &commitment.shifted_comm.unwrap().mul(cur_challenge);
-=======
             } else {
 
                 combined_polynomial += (cur_challenge, polynomial);
                 combined_commitment_proj += &commitment.comm[0].mul(cur_challenge);
->>>>>>> a572544d
 
                 if hiding_bound.is_some() {
                     has_hiding = true;
@@ -1266,7 +1222,7 @@
         //       as the fresh query point x
         opening_challenges: &dyn Fn(u64) -> G::ScalarField,
         rands: impl IntoIterator<Item = &'a LabeledRandomness<Self::Randomness>>,
-        rng: Option<&mut dyn RngCore>,
+        mut rng: Option<&mut dyn RngCore>,
     ) -> Result<Self::BatchProof, Self::Error>
         where
             Self::Randomness: 'a,
@@ -1334,7 +1290,7 @@
         let segments_count = std::cmp::max(1, p_len / key_len + if p_len % key_len != 0 { 1 } else { 0 });
 
         let batch_randomness = if has_hiding {
-            Randomness::rand(segments_count, false, &mut rand::thread_rng())
+            Randomness::rand(segments_count, false, rng.as_mut().unwrap())
         } else {
             Randomness::empty(segments_count)
         };
